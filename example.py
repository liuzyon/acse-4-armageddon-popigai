import armageddon as amgd

###################
# Airburst Solver #
###################

# Initialise the Planet class
earth = amgd.Planet(atmos_func='constant')

# Solve the atmospheric entry problem (for something similar to Chelyabinsk)
result = earth.solve_atmospheric_entry(radius=10, angle=20,
                                       strength=1e6, density=3000,
                                       velocity=19e3)

# Calculate the kinetic energy lost per unit altitude and add it
# as a column to the result dataframe
result = earth.calculate_energy(result)

# Determine the outcomes of the impact event
outcome = earth.analyse_outcome(result)

<<<<<<< HEAD
print(result)
print(outcome)
#####################
### Damage Mapper ###
#####################
""""
=======
#################
# Damage Mapper #
#################

>>>>>>> f0982e77
# Calculate the blast location and damage radius for several pressure levels
blat, blon, drad = amgd.damage_zones(outcome, lat=51.2, lon=0.7, bearing=-35.,
                                     pressures=[1e3, 3.5e3, 27e3, 43e3])

# Plot a circle to show the limit of the lowest damage level
damage_map = amgd.plot_circle(blat, blon, drad[0])
damage_map.save("damage_map.html")

# The PostcodeLocator tool
locator = amgd.PostcodeLocator()

# Find the postcodes in the damage radii
postcodes = locator.get_postcodes_by_radius((blat, blon), radii=drad)

# Find the population in each postcode
population = locator.get_population_of_postcode(postcodes)

<<<<<<< HEAD
# Alternatively find the postcode sectors in the damage radii, and populations of the sectors
sectors = locator.get_postcodes_by_radius((blast_lat, blast_lon), radii=damage_rad, sector=True)
population_sector = locator.get_population_of_postcode(sectors, sector=True)
"""
=======
# Alternatively find the postcode sectors in the damage radii,
# and populations of the sectors
sectors = locator.get_postcodes_by_radius((blat, blon),
                                          radii=drad, sector=True)
population_sector = locator.get_population_of_postcode(sectors, sector=True)
>>>>>>> f0982e77
<|MERGE_RESOLUTION|>--- conflicted
+++ resolved
@@ -19,19 +19,13 @@
 # Determine the outcomes of the impact event
 outcome = earth.analyse_outcome(result)
 
-<<<<<<< HEAD
 print(result)
 print(outcome)
-#####################
-### Damage Mapper ###
-#####################
-""""
-=======
+"""
 #################
 # Damage Mapper #
 #################
 
->>>>>>> f0982e77
 # Calculate the blast location and damage radius for several pressure levels
 blat, blon, drad = amgd.damage_zones(outcome, lat=51.2, lon=0.7, bearing=-35.,
                                      pressures=[1e3, 3.5e3, 27e3, 43e3])
@@ -49,15 +43,9 @@
 # Find the population in each postcode
 population = locator.get_population_of_postcode(postcodes)
 
-<<<<<<< HEAD
-# Alternatively find the postcode sectors in the damage radii, and populations of the sectors
-sectors = locator.get_postcodes_by_radius((blast_lat, blast_lon), radii=damage_rad, sector=True)
-population_sector = locator.get_population_of_postcode(sectors, sector=True)
-"""
-=======
 # Alternatively find the postcode sectors in the damage radii,
 # and populations of the sectors
 sectors = locator.get_postcodes_by_radius((blat, blon),
                                           radii=drad, sector=True)
 population_sector = locator.get_population_of_postcode(sectors, sector=True)
->>>>>>> f0982e77
+"""