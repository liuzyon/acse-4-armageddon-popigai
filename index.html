<!DOCTYPE html>
<head>    
    <meta http-equiv="content-type" content="text/html; charset=UTF-8" />
    
        <script>
            L_NO_TOUCH = false;
            L_DISABLE_3D = false;
        </script>
    
    <style>html, body {width: 100%;height: 100%;margin: 0;padding: 0;}</style>
    <style>#map {position:absolute;top:0;bottom:0;right:0;left:0;}</style>
    <script src="https://cdn.jsdelivr.net/npm/leaflet@1.6.0/dist/leaflet.js"></script>
    <script src="https://code.jquery.com/jquery-1.12.4.min.js"></script>
    <script src="https://maxcdn.bootstrapcdn.com/bootstrap/3.2.0/js/bootstrap.min.js"></script>
    <script src="https://cdnjs.cloudflare.com/ajax/libs/Leaflet.awesome-markers/2.0.2/leaflet.awesome-markers.js"></script>
    <link rel="stylesheet" href="https://cdn.jsdelivr.net/npm/leaflet@1.6.0/dist/leaflet.css"/>
    <link rel="stylesheet" href="https://maxcdn.bootstrapcdn.com/bootstrap/3.2.0/css/bootstrap.min.css"/>
    <link rel="stylesheet" href="https://maxcdn.bootstrapcdn.com/bootstrap/3.2.0/css/bootstrap-theme.min.css"/>
    <link rel="stylesheet" href="https://maxcdn.bootstrapcdn.com/font-awesome/4.6.3/css/font-awesome.min.css"/>
    <link rel="stylesheet" href="https://cdnjs.cloudflare.com/ajax/libs/Leaflet.awesome-markers/2.0.2/leaflet.awesome-markers.css"/>
    <link rel="stylesheet" href="https://cdn.jsdelivr.net/gh/python-visualization/folium/folium/templates/leaflet.awesome.rotate.min.css"/>
    
            <meta name="viewport" content="width=device-width,
                initial-scale=1.0, maximum-scale=1.0, user-scalable=no" />
            <style>
<<<<<<< HEAD
                #map_d79a9120a34f45618cfc459435030690 {
=======
                #map_dbb9e3211a79400db6c52ebdeb5ae881 {
>>>>>>> fef934fc
                    position: relative;
                    width: 100.0%;
                    height: 100.0%;
                    left: 0.0%;
                    top: 0.0%;
                }
            </style>
        
</head>
<body>    
    
<<<<<<< HEAD
            <div class="folium-map" id="map_d79a9120a34f45618cfc459435030690" ></div>
=======
            <div class="folium-map" id="map_dbb9e3211a79400db6c52ebdeb5ae881" ></div>
>>>>>>> fef934fc
        
</body>
<script>    
    
<<<<<<< HEAD
            var map_d79a9120a34f45618cfc459435030690 = L.map(
                "map_d79a9120a34f45618cfc459435030690",
=======
            var map_dbb9e3211a79400db6c52ebdeb5ae881 = L.map(
                "map_dbb9e3211a79400db6c52ebdeb5ae881",
>>>>>>> fef934fc
                {
                    center: [52.576144023688386, -0.8978230957115974],
                    crs: L.CRS.EPSG3857,
                    zoom: 10,
                    zoomControl: true,
                    preferCanvas: false,
                }
            );
<<<<<<< HEAD
            L.control.scale().addTo(map_d79a9120a34f45618cfc459435030690);

            

        
    
            var tile_layer_531866d4d059425ab8f9f58d8988a6e6 = L.tileLayer(
                "https://{s}.tile.openstreetmap.org/{z}/{x}/{y}.png",
                {"attribution": "Data by \u0026copy; \u003ca href=\"http://openstreetmap.org\"\u003eOpenStreetMap\u003c/a\u003e, under \u003ca href=\"http://www.openstreetmap.org/copyright\"\u003eODbL\u003c/a\u003e.", "detectRetina": false, "maxNativeZoom": 18, "maxZoom": 18, "minZoom": 0, "noWrap": false, "opacity": 1, "subdomains": "abc", "tms": false}
            ).addTo(map_d79a9120a34f45618cfc459435030690);
        
    
                var lat_lng_popup_805b96971f304356a8d12e6c0a2f6602 = L.popup();
                function latLngPop(e) {
                    lat_lng_popup_805b96971f304356a8d12e6c0a2f6602
                        .setLatLng(e.latlng)
                        .setContent("Latitude: " + e.latlng.lat.toFixed(4) +
                                    "<br>Longitude: " + e.latlng.lng.toFixed(4))
                        .openOn(map_d79a9120a34f45618cfc459435030690);
                    }
                map_d79a9120a34f45618cfc459435030690.on('click', latLngPop);
            
    
            var poly_line_2a7963630adc402fa74cf826ee688c19 = L.polyline(
                [[51.72, -3.8], [51.716033, -3.845419]],
                {"bubblingMouseEvents": true, "color": "black", "dashArray": null, "dashOffset": null, "fill": false, "fillColor": "black", "fillOpacity": 0.2, "fillRule": "evenodd", "lineCap": "round", "lineJoin": "round", "noClip": false, "opacity": 1.0, "smoothFactor": 1.0, "stroke": true, "weight": 3}
            ).addTo(map_d79a9120a34f45618cfc459435030690);
        
    
            var marker_573b8dadab5c42f7a6fe0dae47883acf = L.marker(
                [51.72, -3.8],
                {}
            ).addTo(map_d79a9120a34f45618cfc459435030690);
        
    
            var icon_7e8d971742ec4a61972ef9a658cefc97 = L.AwesomeMarkers.icon(
                {"extraClasses": "fa-rotate-0", "icon": "info-sign", "iconColor": "white", "markerColor": "green", "prefix": "glyphicon"}
            );
            marker_573b8dadab5c42f7a6fe0dae47883acf.setIcon(icon_7e8d971742ec4a61972ef9a658cefc97);
        
    
        var popup_3a8d251740634e9083150fb9e8ae9fe4 = L.popup({"maxWidth": "100%"});

        
            var html_ac037e5f0d994c09bbe67a576938a95d = $(`<div id="html_ac037e5f0d994c09bbe67a576938a95d" style="width: 100.0%; height: 100.0%;">Entry Point: (51.72, -3.8)</div>`)[0];
            popup_3a8d251740634e9083150fb9e8ae9fe4.setContent(html_ac037e5f0d994c09bbe67a576938a95d);
        

        marker_573b8dadab5c42f7a6fe0dae47883acf.bindPopup(popup_3a8d251740634e9083150fb9e8ae9fe4)
        ;

        
    
    
            marker_573b8dadab5c42f7a6fe0dae47883acf.bindTooltip(
                `<div>
                     Click me!
                 </div>`,
                {"sticky": true}
            );
        
    
            var marker_0900ed43a95d4cc0ba858ae0576ace0d = L.marker(
                [51.716033, -3.845419],
                {}
            ).addTo(map_d79a9120a34f45618cfc459435030690);
        
    
            var icon_fa3b50e20d33414c810b1096f5f8e415 = L.AwesomeMarkers.icon(
                {"extraClasses": "fa-rotate-0", "icon": "info-sign", "iconColor": "white", "markerColor": "red", "prefix": "glyphicon"}
            );
            marker_0900ed43a95d4cc0ba858ae0576ace0d.setIcon(icon_fa3b50e20d33414c810b1096f5f8e415);
        
    
        var popup_c03a8debe774474fbcd3dd37a9d33709 = L.popup({"maxWidth": "100%"});

        
            var html_809fb4ad557d40edadac21b1077f6ef4 = $(`<div id="html_809fb4ad557d40edadac21b1077f6ef4" style="width: 100.0%; height: 100.0%;">Surface Zero Location: (51.716033, -3.845419)</div>`)[0];
            popup_c03a8debe774474fbcd3dd37a9d33709.setContent(html_809fb4ad557d40edadac21b1077f6ef4);
        

        marker_0900ed43a95d4cc0ba858ae0576ace0d.bindPopup(popup_c03a8debe774474fbcd3dd37a9d33709)
        ;

        
    
    
            marker_0900ed43a95d4cc0ba858ae0576ace0d.bindTooltip(
                `<div>
                     Click me!
                 </div>`,
                {"sticky": true}
            );
        
    
            var circle_fa07642526754fa989ed9bdb2fdbc81e = L.circle(
                [51.716033, -3.845419],
                {"bubblingMouseEvents": true, "color": "green", "dashArray": null, "dashOffset": null, "fill": true, "fillColor": "green", "fillOpacity": 0.2, "fillRule": "evenodd", "lineCap": "round", "lineJoin": "round", "opacity": 1.0, "radius": 500.0, "stroke": true, "weight": 3}
            ).addTo(map_d79a9120a34f45618cfc459435030690);
        
    
            var circle_7d01792bf1834dd5bb09397b34586781 = L.circle(
                [51.716033, -3.845419],
                {"bubblingMouseEvents": true, "color": "blue", "dashArray": null, "dashOffset": null, "fill": true, "fillColor": "blue", "fillOpacity": 0.2, "fillRule": "evenodd", "lineCap": "round", "lineJoin": "round", "opacity": 1.0, "radius": 300.0, "stroke": true, "weight": 3}
            ).addTo(map_d79a9120a34f45618cfc459435030690);
        
    
            var marker_0adac4ec84db4fb780f119a6c256a2e3 = L.marker(
                [51.71602616666667, -3.834856212962963],
                {}
            ).addTo(map_d79a9120a34f45618cfc459435030690);
        
    
        var popup_e0525d6041fe49efb574aade41d4f21a = L.popup({"maxWidth": "100%"});

        
            var html_cc5cf1b5277b43299282585efd45a00d = $(`<div id="html_cc5cf1b5277b43299282585efd45a00d" style="width: 100.0%; height: 100.0%;">Sector:<br>SA8 3<br><br>All usual residents:<br>4769</div>`)[0];
            popup_e0525d6041fe49efb574aade41d4f21a.setContent(html_cc5cf1b5277b43299282585efd45a00d);
        

        marker_0adac4ec84db4fb780f119a6c256a2e3.bindPopup(popup_e0525d6041fe49efb574aade41d4f21a)
        ;

        
    
    
            marker_0adac4ec84db4fb780f119a6c256a2e3.bindTooltip(
=======
            L.control.scale().addTo(map_dbb9e3211a79400db6c52ebdeb5ae881);

            

        
    
            var tile_layer_f822cb712ab14cab95c3bf06d9b5ac93 = L.tileLayer(
                "https://{s}.tile.openstreetmap.org/{z}/{x}/{y}.png",
                {"attribution": "Data by \u0026copy; \u003ca href=\"http://openstreetmap.org\"\u003eOpenStreetMap\u003c/a\u003e, under \u003ca href=\"http://www.openstreetmap.org/copyright\"\u003eODbL\u003c/a\u003e.", "detectRetina": false, "maxNativeZoom": 18, "maxZoom": 18, "minZoom": 0, "noWrap": false, "opacity": 1, "subdomains": "abc", "tms": false}
            ).addTo(map_dbb9e3211a79400db6c52ebdeb5ae881);
        
    
            var poly_line_b381cbb23f494fef836d68d41ece5633 = L.polyline(
                [[51.2, 0.7], [52.576144023688386, -0.8978230957115974]],
                {"bubblingMouseEvents": true, "color": "black", "dashArray": null, "dashOffset": null, "fill": false, "fillColor": "black", "fillOpacity": 0.2, "fillRule": "evenodd", "lineCap": "round", "lineJoin": "round", "noClip": false, "opacity": 1.0, "smoothFactor": 1.0, "stroke": true, "weight": 3}
            ).addTo(map_dbb9e3211a79400db6c52ebdeb5ae881);
        
    
            var marker_6907e07b3c864195b20ed913d3d3ff66 = L.marker(
                [51.2, 0.7],
                {}
            ).addTo(map_dbb9e3211a79400db6c52ebdeb5ae881);
        
    
            var icon_4bac354499b94330aedce751ae39cfc8 = L.AwesomeMarkers.icon(
                {"extraClasses": "fa-rotate-0", "icon": "info-sign", "iconColor": "white", "markerColor": "green", "prefix": "glyphicon"}
            );
            marker_6907e07b3c864195b20ed913d3d3ff66.setIcon(icon_4bac354499b94330aedce751ae39cfc8);
        
    
        var popup_1b45aa2ba194456f9c1862e48cd40662 = L.popup({"maxWidth": "100%"});

        
            var html_d5939bc20b1a4254b6b0900ffffb104a = $(`<div id="html_d5939bc20b1a4254b6b0900ffffb104a" style="width: 100.0%; height: 100.0%;">Entry Point: (51.2, 0.7)</div>`)[0];
            popup_1b45aa2ba194456f9c1862e48cd40662.setContent(html_d5939bc20b1a4254b6b0900ffffb104a);
        

        marker_6907e07b3c864195b20ed913d3d3ff66.bindPopup(popup_1b45aa2ba194456f9c1862e48cd40662)
        ;

        
    
    
            marker_6907e07b3c864195b20ed913d3d3ff66.bindTooltip(
                `<div>
                     Click me!
                 </div>`,
                {"sticky": true}
            );
        
    
            var marker_57921a7098814703af84e2a4f1c67edc = L.marker(
                [52.576144023688386, -0.8978230957115974],
                {}
            ).addTo(map_dbb9e3211a79400db6c52ebdeb5ae881);
        
    
            var icon_641388a5378e4579a40aefffeb6af04c = L.AwesomeMarkers.icon(
                {"extraClasses": "fa-rotate-0", "icon": "info-sign", "iconColor": "white", "markerColor": "red", "prefix": "glyphicon"}
            );
            marker_57921a7098814703af84e2a4f1c67edc.setIcon(icon_641388a5378e4579a40aefffeb6af04c);
        
    
        var popup_379798baeff246f3a0630b982b7f4152 = L.popup({"maxWidth": "100%"});

        
            var html_8665a6e5b4514f458385dc81720cc723 = $(`<div id="html_8665a6e5b4514f458385dc81720cc723" style="width: 100.0%; height: 100.0%;">Entry Point: (52.576144023688386, -0.8978230957115974)</div>`)[0];
            popup_379798baeff246f3a0630b982b7f4152.setContent(html_8665a6e5b4514f458385dc81720cc723);
        

        marker_57921a7098814703af84e2a4f1c67edc.bindPopup(popup_379798baeff246f3a0630b982b7f4152)
        ;

        
    
    
            marker_57921a7098814703af84e2a4f1c67edc.bindTooltip(
                `<div>
                     Click me!
                 </div>`,
                {"sticky": true}
            );
        
    
            var circle_02531c4bae804ed0a6bb1365ed8b14ec = L.circle(
                [52.576144023688386, -0.8978230957115974],
                {"bubblingMouseEvents": true, "color": "green", "dashArray": null, "dashOffset": null, "fill": true, "fillColor": "green", "fillOpacity": 0.2, "fillRule": "evenodd", "lineCap": "round", "lineJoin": "round", "opacity": 1.0, "radius": 28406.029363678528, "stroke": true, "weight": 3}
            ).addTo(map_dbb9e3211a79400db6c52ebdeb5ae881);
        
    
            var circle_6a2852210fb8477b88845b4de10cfa92 = L.circle(
                [52.576144023688386, -0.8978230957115974],
                {"bubblingMouseEvents": true, "color": "blue", "dashArray": null, "dashOffset": null, "fill": true, "fillColor": "blue", "fillOpacity": 0.2, "fillRule": "evenodd", "lineCap": "round", "lineJoin": "round", "opacity": 1.0, "stroke": true, "weight": 3}
            ).addTo(map_dbb9e3211a79400db6c52ebdeb5ae881);
        
    
            var circle_03249bbe7b384277935ef684ad60c9ea = L.circle(
                [52.576144023688386, -0.8978230957115974],
                {"bubblingMouseEvents": true, "color": "purple", "dashArray": null, "dashOffset": null, "fill": true, "fillColor": "purple", "fillOpacity": 0.2, "fillRule": "evenodd", "lineCap": "round", "lineJoin": "round", "opacity": 1.0, "stroke": true, "weight": 3}
            ).addTo(map_dbb9e3211a79400db6c52ebdeb5ae881);
        
    
            var circle_cfa4fcf2934b4d00b23ddd551c79e221 = L.circle(
                [52.576144023688386, -0.8978230957115974],
                {"bubblingMouseEvents": true, "color": "red", "dashArray": null, "dashOffset": null, "fill": true, "fillColor": "red", "fillOpacity": 0.2, "fillRule": "evenodd", "lineCap": "round", "lineJoin": "round", "opacity": 1.0, "stroke": true, "weight": 3}
            ).addTo(map_dbb9e3211a79400db6c52ebdeb5ae881);
        
    
            var marker_c65a055b07bf41f0a27df6ed4ec93016 = L.marker(
                [52.40580880116958, -1.2682947982456139],
                {}
            ).addTo(map_dbb9e3211a79400db6c52ebdeb5ae881);
        
    
        var popup_22bb6426b7164c5ea4837cddf5b192bc = L.popup({"maxWidth": "100%"});

        
            var html_2efb7edb8ff54383b136c54478949c96 = $(`<div id="html_2efb7edb8ff54383b136c54478949c96" style="width: 100.0%; height: 100.0%;">Sector:<br>CV230<br><br>All usual residents:<br>9612</div>`)[0];
            popup_22bb6426b7164c5ea4837cddf5b192bc.setContent(html_2efb7edb8ff54383b136c54478949c96);
        

        marker_c65a055b07bf41f0a27df6ed4ec93016.bindPopup(popup_22bb6426b7164c5ea4837cddf5b192bc)
        ;

        
    
    
            marker_c65a055b07bf41f0a27df6ed4ec93016.bindTooltip(
                `<div>
                     Click me!
                 </div>`,
                {"sticky": true}
            );
        
    
            var marker_9f1edfdbd8244888a62010bea06c405a = L.marker(
                [52.634470186813154, -1.1280342197802198],
                {}
            ).addTo(map_dbb9e3211a79400db6c52ebdeb5ae881);
        
    
        var popup_4f60ff79c67045f3874788b5bd9cfd40 = L.popup({"maxWidth": "100%"});

        
            var html_31cde1825b9e4192af3e884d75bf1ea0 = $(`<div id="html_31cde1825b9e4192af3e884d75bf1ea0" style="width: 100.0%; height: 100.0%;">Sector:<br>LE1 1<br><br>All usual residents:<br>1716</div>`)[0];
            popup_4f60ff79c67045f3874788b5bd9cfd40.setContent(html_31cde1825b9e4192af3e884d75bf1ea0);
        

        marker_9f1edfdbd8244888a62010bea06c405a.bindPopup(popup_4f60ff79c67045f3874788b5bd9cfd40)
        ;

        
    
    
            marker_9f1edfdbd8244888a62010bea06c405a.bindTooltip(
                `<div>
                     Click me!
                 </div>`,
                {"sticky": true}
            );
        
    
            var marker_f6f8aface7f34dc7966dd51227b8f9d5 = L.marker(
                [52.6407998255814, -1.123092639534884],
                {}
            ).addTo(map_dbb9e3211a79400db6c52ebdeb5ae881);
        
    
        var popup_1f9d51a546ff49ffad6594f772c66d45 = L.popup({"maxWidth": "100%"});

        
            var html_eaaf2323b4a04a7898e2d32c23aa5f2b = $(`<div id="html_eaaf2323b4a04a7898e2d32c23aa5f2b" style="width: 100.0%; height: 100.0%;">Sector:<br>LE1 2<br><br>All usual residents:<br>4275</div>`)[0];
            popup_1f9d51a546ff49ffad6594f772c66d45.setContent(html_eaaf2323b4a04a7898e2d32c23aa5f2b);
        

        marker_f6f8aface7f34dc7966dd51227b8f9d5.bindPopup(popup_1f9d51a546ff49ffad6594f772c66d45)
        ;

        
    
    
            marker_f6f8aface7f34dc7966dd51227b8f9d5.bindTooltip(
                `<div>
                     Click me!
                 </div>`,
                {"sticky": true}
            );
        
    
            var marker_1ff96f63afeb47708540d95278b96af7 = L.marker(
                [52.63963587628867, -1.1307591340206187],
                {}
            ).addTo(map_dbb9e3211a79400db6c52ebdeb5ae881);
        
    
        var popup_7b923d7adf624e5297e191c5cd4015c6 = L.popup({"maxWidth": "100%"});

        
            var html_2e6dc4550d614813bd3423e0adc6f949 = $(`<div id="html_2e6dc4550d614813bd3423e0adc6f949" style="width: 100.0%; height: 100.0%;">Sector:<br>LE1 3<br><br>All usual residents:<br>666</div>`)[0];
            popup_7b923d7adf624e5297e191c5cd4015c6.setContent(html_2e6dc4550d614813bd3423e0adc6f949);
        

        marker_1ff96f63afeb47708540d95278b96af7.bindPopup(popup_7b923d7adf624e5297e191c5cd4015c6)
        ;

        
    
    
            marker_1ff96f63afeb47708540d95278b96af7.bindTooltip(
                `<div>
                     Click me!
                 </div>`,
                {"sticky": true}
            );
        
    
            var marker_a8076d72eedd4487b3537b81f9afea68 = L.marker(
                [52.63782998611111, -1.138457986111111],
                {}
            ).addTo(map_dbb9e3211a79400db6c52ebdeb5ae881);
        
    
        var popup_76a9bb9df845460d941aa592702b92e7 = L.popup({"maxWidth": "100%"});

        
            var html_bf6fdc60539847d995cb51bb9ae83ee9 = $(`<div id="html_bf6fdc60539847d995cb51bb9ae83ee9" style="width: 100.0%; height: 100.0%;">Sector:<br>LE1 4<br><br>All usual residents:<br>656</div>`)[0];
            popup_76a9bb9df845460d941aa592702b92e7.setContent(html_bf6fdc60539847d995cb51bb9ae83ee9);
        

        marker_a8076d72eedd4487b3537b81f9afea68.bindPopup(popup_76a9bb9df845460d941aa592702b92e7)
        ;

        
    
    
            marker_a8076d72eedd4487b3537b81f9afea68.bindTooltip(
                `<div>
                     Click me!
                 </div>`,
                {"sticky": true}
            );
        
    
            var marker_130ce97ddf034a349da1eee425e2fb91 = L.marker(
                [52.632926584745775, -1.1360909915254238],
                {}
            ).addTo(map_dbb9e3211a79400db6c52ebdeb5ae881);
        
    
        var popup_cac43e19f2d14cff90fa28f524d6d9ee = L.popup({"maxWidth": "100%"});

        
            var html_dabaa4467c36408faade883ed31dfa67 = $(`<div id="html_dabaa4467c36408faade883ed31dfa67" style="width: 100.0%; height: 100.0%;">Sector:<br>LE1 5<br><br>All usual residents:<br>1989</div>`)[0];
            popup_cac43e19f2d14cff90fa28f524d6d9ee.setContent(html_dabaa4467c36408faade883ed31dfa67);
        

        marker_130ce97ddf034a349da1eee425e2fb91.bindPopup(popup_cac43e19f2d14cff90fa28f524d6d9ee)
        ;

        
    
    
            marker_130ce97ddf034a349da1eee425e2fb91.bindTooltip(
                `<div>
                     Click me!
                 </div>`,
                {"sticky": true}
            );
        
    
            var marker_46f056cc76974422869d80789235045d = L.marker(
                [52.63020468965515, -1.1320435431034483],
                {}
            ).addTo(map_dbb9e3211a79400db6c52ebdeb5ae881);
        
    
        var popup_6428b74723764640b1b07ff62b14d98e = L.popup({"maxWidth": "100%"});

        
            var html_957fe8820aae43d29b12b380309b789e = $(`<div id="html_957fe8820aae43d29b12b380309b789e" style="width: 100.0%; height: 100.0%;">Sector:<br>LE1 6<br><br>All usual residents:<br>2978</div>`)[0];
            popup_6428b74723764640b1b07ff62b14d98e.setContent(html_957fe8820aae43d29b12b380309b789e);
        

        marker_46f056cc76974422869d80789235045d.bindPopup(popup_6428b74723764640b1b07ff62b14d98e)
        ;

        
    
    
            marker_46f056cc76974422869d80789235045d.bindTooltip(
                `<div>
                     Click me!
                 </div>`,
                {"sticky": true}
            );
        
    
            var marker_100767037d4a429299c89b95980a4b75 = L.marker(
                [52.62718849999999, -1.125201445945946],
                {}
            ).addTo(map_dbb9e3211a79400db6c52ebdeb5ae881);
        
    
        var popup_d454093971654f30a26ec436ee137b55 = L.popup({"maxWidth": "100%"});

        
            var html_6a53387b848245e0a2eac26f8878a311 = $(`<div id="html_6a53387b848245e0a2eac26f8878a311" style="width: 100.0%; height: 100.0%;">Sector:<br>LE1 7<br><br>All usual residents:<br>1028</div>`)[0];
            popup_d454093971654f30a26ec436ee137b55.setContent(html_6a53387b848245e0a2eac26f8878a311);
        

        marker_100767037d4a429299c89b95980a4b75.bindPopup(popup_d454093971654f30a26ec436ee137b55)
        ;

        
    
    
            marker_100767037d4a429299c89b95980a4b75.bindTooltip(
                `<div>
                     Click me!
                 </div>`,
                {"sticky": true}
            );
        
    
            var marker_2443bc17657a4ef484613a8cf47f31d3 = L.marker(
                [52.61429192857144, -1.189913571428572],
                {}
            ).addTo(map_dbb9e3211a79400db6c52ebdeb5ae881);
        
    
        var popup_f71044c8f6b848c7a97e8683b50c7b77 = L.popup({"maxWidth": "100%"});

        
            var html_4eae859ab2c34039a66b82723b2e9916 = $(`<div id="html_4eae859ab2c34039a66b82723b2e9916" style="width: 100.0%; height: 100.0%;">Sector:<br>LE1 8<br><br>All usual residents:<br>0</div>`)[0];
            popup_f71044c8f6b848c7a97e8683b50c7b77.setContent(html_4eae859ab2c34039a66b82723b2e9916);
        

        marker_2443bc17657a4ef484613a8cf47f31d3.bindPopup(popup_f71044c8f6b848c7a97e8683b50c7b77)
        ;

        
    
    
            marker_2443bc17657a4ef484613a8cf47f31d3.bindTooltip(
                `<div>
                     Click me!
                 </div>`,
                {"sticky": true}
            );
        
    
            var marker_f3b58390644a44128d2f5daa259b6191 = L.marker(
                [52.630766322580655, -1.1411246451612902],
                {}
            ).addTo(map_dbb9e3211a79400db6c52ebdeb5ae881);
        
    
        var popup_e8f12a1b1961423cae7af45c758864d4 = L.popup({"maxWidth": "100%"});

        
            var html_648d776aa0bf445da1131c5d367cc95d = $(`<div id="html_648d776aa0bf445da1131c5d367cc95d" style="width: 100.0%; height: 100.0%;">Sector:<br>LE1 9<br><br>All usual residents:<br>0</div>`)[0];
            popup_e8f12a1b1961423cae7af45c758864d4.setContent(html_648d776aa0bf445da1131c5d367cc95d);
        

        marker_f3b58390644a44128d2f5daa259b6191.bindPopup(popup_e8f12a1b1961423cae7af45c758864d4)
        ;

        
    
    
            marker_f3b58390644a44128d2f5daa259b6191.bindTooltip(
                `<div>
                     Click me!
                 </div>`,
                {"sticky": true}
            );
        
    
            var marker_b3c5a99236d44a6f8cfd4ea5a9f28daa = L.marker(
                [52.51789383216782, -1.3559590139860138],
                {}
            ).addTo(map_dbb9e3211a79400db6c52ebdeb5ae881);
        
    
        var popup_f511c1b3bf484855819191f51480e9cc = L.popup({"maxWidth": "100%"});

        
            var html_017668e6dfa5476bbae1a6b16e0ad3b1 = $(`<div id="html_017668e6dfa5476bbae1a6b16e0ad3b1" style="width: 100.0%; height: 100.0%;">Sector:<br>LE103<br><br>All usual residents:<br>2225</div>`)[0];
            popup_f511c1b3bf484855819191f51480e9cc.setContent(html_017668e6dfa5476bbae1a6b16e0ad3b1);
        

        marker_b3c5a99236d44a6f8cfd4ea5a9f28daa.bindPopup(popup_f511c1b3bf484855819191f51480e9cc)
        ;

        
    
    
            marker_b3c5a99236d44a6f8cfd4ea5a9f28daa.bindTooltip(
                `<div>
                     Click me!
                 </div>`,
                {"sticky": true}
            );
        
    
            var marker_5d2c75ddd9aa47b78274dc9eede47b5d = L.marker(
                [52.75690650000001, -1.2067648900000003],
                {}
            ).addTo(map_dbb9e3211a79400db6c52ebdeb5ae881);
        
    
        var popup_d693f16fcf114c6b8bce457119c0fcda = L.popup({"maxWidth": "100%"});

        
            var html_9f0ff76acf5b49d5b70649f364682e89 = $(`<div id="html_9f0ff76acf5b49d5b70649f364682e89" style="width: 100.0%; height: 100.0%;">Sector:<br>LE112<br><br>All usual residents:<br>13840</div>`)[0];
            popup_d693f16fcf114c6b8bce457119c0fcda.setContent(html_9f0ff76acf5b49d5b70649f364682e89);
        

        marker_5d2c75ddd9aa47b78274dc9eede47b5d.bindPopup(popup_d693f16fcf114c6b8bce457119c0fcda)
        ;

        
    
    
            marker_5d2c75ddd9aa47b78274dc9eede47b5d.bindTooltip(
                `<div>
                     Click me!
                 </div>`,
                {"sticky": true}
            );
        
    
            var marker_0f7f4f66cde140d5bde286ef6b60095a = L.marker(
                [52.802634286432145, -1.2236889246231153],
                {}
            ).addTo(map_dbb9e3211a79400db6c52ebdeb5ae881);
        
    
        var popup_fa380a38cefa4541ad59a28b4d6d7236 = L.popup({"maxWidth": "100%"});

        
            var html_9a141c53a2e5499fa1e300689d7e605c = $(`<div id="html_9a141c53a2e5499fa1e300689d7e605c" style="width: 100.0%; height: 100.0%;">Sector:<br>LE125<br><br>All usual residents:<br>7482</div>`)[0];
            popup_fa380a38cefa4541ad59a28b4d6d7236.setContent(html_9a141c53a2e5499fa1e300689d7e605c);
        

        marker_0f7f4f66cde140d5bde286ef6b60095a.bindPopup(popup_fa380a38cefa4541ad59a28b4d6d7236)
        ;

        
    
    
            marker_0f7f4f66cde140d5bde286ef6b60095a.bindTooltip(
                `<div>
                     Click me!
                 </div>`,
                {"sticky": true}
            );
        
    
            var marker_4f0ffbce74884b91955e1943e8155b4c = L.marker(
                [52.8266454448819, -1.1548320078740153],
                {}
            ).addTo(map_dbb9e3211a79400db6c52ebdeb5ae881);
        
    
        var popup_e2beb2c7fac3430f995fff8b8765b467 = L.popup({"maxWidth": "100%"});

        
            var html_09b774aa354749749af8193854c33888 = $(`<div id="html_09b774aa354749749af8193854c33888" style="width: 100.0%; height: 100.0%;">Sector:<br>LE126<br><br>All usual residents:<br>9193</div>`)[0];
            popup_e2beb2c7fac3430f995fff8b8765b467.setContent(html_09b774aa354749749af8193854c33888);
        

        marker_4f0ffbce74884b91955e1943e8155b4c.bindPopup(popup_e2beb2c7fac3430f995fff8b8765b467)
        ;

        
    
    
            marker_4f0ffbce74884b91955e1943e8155b4c.bindTooltip(
                `<div>
                     Click me!
                 </div>`,
                {"sticky": true}
            );
        
    
            var marker_55d013ed1db04873addb09b19c3c7c5b = L.marker(
                [52.72931760968659, -1.1233555527065526],
                {}
            ).addTo(map_dbb9e3211a79400db6c52ebdeb5ae881);
        
    
        var popup_3ef46fab80684560a347d79d6c221914 = L.popup({"maxWidth": "100%"});

        
            var html_a6f26cc06bb248f0b27f65bdf453592c = $(`<div id="html_a6f26cc06bb248f0b27f65bdf453592c" style="width: 100.0%; height: 100.0%;">Sector:<br>LE127<br><br>All usual residents:<br>16604</div>`)[0];
            popup_3ef46fab80684560a347d79d6c221914.setContent(html_a6f26cc06bb248f0b27f65bdf453592c);
        

        marker_55d013ed1db04873addb09b19c3c7c5b.bindPopup(popup_3ef46fab80684560a347d79d6c221914)
        ;

        
    
    
            marker_55d013ed1db04873addb09b19c3c7c5b.bindTooltip(
                `<div>
                     Click me!
                 </div>`,
                {"sticky": true}
            );
        
    
            var marker_b2c9268e90514d3bb3a11b72a16d2189 = L.marker(
                [52.744550865013736, -1.1685500633608816],
                {}
            ).addTo(map_dbb9e3211a79400db6c52ebdeb5ae881);
        
    
        var popup_a5cd88d899c54859a9e5b111b192d333 = L.popup({"maxWidth": "100%"});

        
            var html_4a9a329338b74f7691f3539ddd83d0e5 = $(`<div id="html_4a9a329338b74f7691f3539ddd83d0e5" style="width: 100.0%; height: 100.0%;">Sector:<br>LE128<br><br>All usual residents:<br>13957</div>`)[0];
            popup_a5cd88d899c54859a9e5b111b192d333.setContent(html_4a9a329338b74f7691f3539ddd83d0e5);
        

        marker_b2c9268e90514d3bb3a11b72a16d2189.bindPopup(popup_a5cd88d899c54859a9e5b111b192d333)
        ;

        
    
    
            marker_b2c9268e90514d3bb3a11b72a16d2189.bindTooltip(
                `<div>
                     Click me!
                 </div>`,
                {"sticky": true}
            );
        
    
            var marker_1e5ca72b8be24d71939ccc5d22e4320f = L.marker(
                [52.76264405050507, -0.8943032996633001],
                {}
            ).addTo(map_dbb9e3211a79400db6c52ebdeb5ae881);
        
    
        var popup_bfa3a21ec5694cad862c896b654139a3 = L.popup({"maxWidth": "100%"});

        
            var html_f14c32c560c74713a654c04eefb25ae1 = $(`<div id="html_f14c32c560c74713a654c04eefb25ae1" style="width: 100.0%; height: 100.0%;">Sector:<br>LE130<br><br>All usual residents:<br>15198</div>`)[0];
            popup_bfa3a21ec5694cad862c896b654139a3.setContent(html_f14c32c560c74713a654c04eefb25ae1);
        

        marker_1e5ca72b8be24d71939ccc5d22e4320f.bindPopup(popup_bfa3a21ec5694cad862c896b654139a3)
        ;

        
    
    
            marker_1e5ca72b8be24d71939ccc5d22e4320f.bindTooltip(
                `<div>
                     Click me!
                 </div>`,
                {"sticky": true}
            );
        
    
            var marker_058dc52ab2354f23b48b88bea8f8de40 = L.marker(
                [52.769020248120285, -0.8804221466165411],
                {}
            ).addTo(map_dbb9e3211a79400db6c52ebdeb5ae881);
        
    
        var popup_9e350f4ae3f34ecb968b34dad86cdd9f = L.popup({"maxWidth": "100%"});

        
            var html_7e3ecea1fb5447e69d236dadaabd6801 = $(`<div id="html_7e3ecea1fb5447e69d236dadaabd6801" style="width: 100.0%; height: 100.0%;">Sector:<br>LE131<br><br>All usual residents:<br>11960</div>`)[0];
            popup_9e350f4ae3f34ecb968b34dad86cdd9f.setContent(html_7e3ecea1fb5447e69d236dadaabd6801);
        

        marker_058dc52ab2354f23b48b88bea8f8de40.bindPopup(popup_9e350f4ae3f34ecb968b34dad86cdd9f)
        ;

        
    
    
            marker_058dc52ab2354f23b48b88bea8f8de40.bindTooltip(
                `<div>
                     Click me!
                 </div>`,
                {"sticky": true}
            );
        
    
            var marker_fcb6f6d7dc214b9ba96d79159e0486ec = L.marker(
                [52.768864500000014, -0.87820847826087],
                {}
            ).addTo(map_dbb9e3211a79400db6c52ebdeb5ae881);
        
    
        var popup_6269ff01fb194396b834be8a8a44db3c = L.popup({"maxWidth": "100%"});

        
            var html_d2a4495227574adea3a55a2a1310214c = $(`<div id="html_d2a4495227574adea3a55a2a1310214c" style="width: 100.0%; height: 100.0%;">Sector:<br>LE139<br><br>All usual residents:<br>0</div>`)[0];
            popup_6269ff01fb194396b834be8a8a44db3c.setContent(html_d2a4495227574adea3a55a2a1310214c);
        

        marker_fcb6f6d7dc214b9ba96d79159e0486ec.bindPopup(popup_6269ff01fb194396b834be8a8a44db3c)
        ;

        
    
    
            marker_fcb6f6d7dc214b9ba96d79159e0486ec.bindTooltip(
                `<div>
                     Click me!
                 </div>`,
                {"sticky": true}
            );
        
    
            var marker_07d157385be74beea8bfeebf15a464b6 = L.marker(
                [52.72742801415094, -0.8656961792452832],
                {}
            ).addTo(map_dbb9e3211a79400db6c52ebdeb5ae881);
        
    
        var popup_999bd13226b94167971fb6a0a78cc265 = L.popup({"maxWidth": "100%"});

        
            var html_a772b76333fb41e7916f749d68e18f10 = $(`<div id="html_a772b76333fb41e7916f749d68e18f10" style="width: 100.0%; height: 100.0%;">Sector:<br>LE142<br><br>All usual residents:<br>4514</div>`)[0];
            popup_999bd13226b94167971fb6a0a78cc265.setContent(html_a772b76333fb41e7916f749d68e18f10);
        

        marker_07d157385be74beea8bfeebf15a464b6.bindPopup(popup_999bd13226b94167971fb6a0a78cc265)
        ;

        
    
    
            marker_07d157385be74beea8bfeebf15a464b6.bindTooltip(
                `<div>
                     Click me!
                 </div>`,
                {"sticky": true}
            );
        
    
            var marker_78d33f59f6b04f03b4894034cbb8189b = L.marker(
                [52.790916108490585, -0.9700772877358489],
                {}
            ).addTo(map_dbb9e3211a79400db6c52ebdeb5ae881);
        
    
        var popup_0a57fe32214248f49c1bc405446f1a8b = L.popup({"maxWidth": "100%"});

        
            var html_3eedda9f474a402094442ea4af0d1026 = $(`<div id="html_3eedda9f474a402094442ea4af0d1026" style="width: 100.0%; height: 100.0%;">Sector:<br>LE143<br><br>All usual residents:<br>6621</div>`)[0];
            popup_0a57fe32214248f49c1bc405446f1a8b.setContent(html_3eedda9f474a402094442ea4af0d1026);
        

        marker_78d33f59f6b04f03b4894034cbb8189b.bindPopup(popup_0a57fe32214248f49c1bc405446f1a8b)
        ;

        
    
    
            marker_78d33f59f6b04f03b4894034cbb8189b.bindTooltip(
                `<div>
                     Click me!
                 </div>`,
                {"sticky": true}
            );
        
    
            var marker_fd5e195be4d5487db16edddea67e9259 = L.marker(
                [52.83348798584908, -0.855549905660377],
                {}
            ).addTo(map_dbb9e3211a79400db6c52ebdeb5ae881);
        
    
        var popup_19ce5bed9b1a44d0ad05c91ab7fa9d6a = L.popup({"maxWidth": "100%"});

        
            var html_f4dbd01ae4fa47608fc827d47949982d = $(`<div id="html_f4dbd01ae4fa47608fc827d47949982d" style="width: 100.0%; height: 100.0%;">Sector:<br>LE144<br><br>All usual residents:<br>6186</div>`)[0];
            popup_19ce5bed9b1a44d0ad05c91ab7fa9d6a.setContent(html_f4dbd01ae4fa47608fc827d47949982d);
        

        marker_fd5e195be4d5487db16edddea67e9259.bindPopup(popup_19ce5bed9b1a44d0ad05c91ab7fa9d6a)
        ;

        
    
    
            marker_fd5e195be4d5487db16edddea67e9259.bindTooltip(
                `<div>
                     Click me!
                 </div>`,
                {"sticky": true}
            );
        
    
            var marker_87ea0e7e6de84260a6b8eced00e83dbf = L.marker(
                [52.668985291666665, -0.7258166250000003],
                {}
            ).addTo(map_dbb9e3211a79400db6c52ebdeb5ae881);
        
    
        var popup_704b550ccdbb4716bdec3a8b41f35853 = L.popup({"maxWidth": "100%"});

        
            var html_8ff63d6651e544378db64bb825ea9e15 = $(`<div id="html_8ff63d6651e544378db64bb825ea9e15" style="width: 100.0%; height: 100.0%;">Sector:<br>LE150<br><br>All usual residents:<br>0</div>`)[0];
            popup_704b550ccdbb4716bdec3a8b41f35853.setContent(html_8ff63d6651e544378db64bb825ea9e15);
        

        marker_87ea0e7e6de84260a6b8eced00e83dbf.bindPopup(popup_704b550ccdbb4716bdec3a8b41f35853)
        ;

        
    
    
            marker_87ea0e7e6de84260a6b8eced00e83dbf.bindTooltip(
                `<div>
                     Click me!
                 </div>`,
                {"sticky": true}
            );
        
    
            var marker_27bcbfeef2e4451c92633cc551fc95e2 = L.marker(
                [52.670619905303006, -0.7307803333333334],
                {}
            ).addTo(map_dbb9e3211a79400db6c52ebdeb5ae881);
        
    
        var popup_6c0cf3dac5f14f42bb6f9ceaa285d106 = L.popup({"maxWidth": "100%"});

        
            var html_94129bb5a8c24fa697da40a5ff44e2df = $(`<div id="html_94129bb5a8c24fa697da40a5ff44e2df" style="width: 100.0%; height: 100.0%;">Sector:<br>LE156<br><br>All usual residents:<br>10922</div>`)[0];
            popup_6c0cf3dac5f14f42bb6f9ceaa285d106.setContent(html_94129bb5a8c24fa697da40a5ff44e2df);
        

        marker_27bcbfeef2e4451c92633cc551fc95e2.bindPopup(popup_6c0cf3dac5f14f42bb6f9ceaa285d106)
        ;

        
    
    
            marker_27bcbfeef2e4451c92633cc551fc95e2.bindTooltip(
                `<div>
                     Click me!
                 </div>`,
                {"sticky": true}
            );
        
    
            var marker_fee3d0f3646c49d8b8cb25a2cf8ea5d9 = L.marker(
                [52.7086616561514, -0.6988964700315456],
                {}
            ).addTo(map_dbb9e3211a79400db6c52ebdeb5ae881);
        
    
        var popup_33ae596492c64bb6aab25c2f68147737 = L.popup({"maxWidth": "100%"});

        
            var html_a6fd7f5f13f54494a25757b4ba437bba = $(`<div id="html_a6fd7f5f13f54494a25757b4ba437bba" style="width: 100.0%; height: 100.0%;">Sector:<br>LE157<br><br>All usual residents:<br>8135</div>`)[0];
            popup_33ae596492c64bb6aab25c2f68147737.setContent(html_a6fd7f5f13f54494a25757b4ba437bba);
        

        marker_fee3d0f3646c49d8b8cb25a2cf8ea5d9.bindPopup(popup_33ae596492c64bb6aab25c2f68147737)
        ;

        
    
    
            marker_fee3d0f3646c49d8b8cb25a2cf8ea5d9.bindTooltip(
                `<div>
                     Click me!
                 </div>`,
                {"sticky": true}
            );
        
    
            var marker_f6a36d58c3614341a4ce514668352fe2 = L.marker(
                [52.639981201680676, -0.658030537815126],
                {}
            ).addTo(map_dbb9e3211a79400db6c52ebdeb5ae881);
        
    
        var popup_c3743166ae52481aa1ae5d7cf4880bc7 = L.popup({"maxWidth": "100%"});

        
            var html_f055cfd06c634c73a4d3cc6542499385 = $(`<div id="html_f055cfd06c634c73a4d3cc6542499385" style="width: 100.0%; height: 100.0%;">Sector:<br>LE158<br><br>All usual residents:<br>6416</div>`)[0];
            popup_c3743166ae52481aa1ae5d7cf4880bc7.setContent(html_f055cfd06c634c73a4d3cc6542499385);
        

        marker_f6a36d58c3614341a4ce514668352fe2.bindPopup(popup_c3743166ae52481aa1ae5d7cf4880bc7)
        ;

        
    
    
            marker_f6a36d58c3614341a4ce514668352fe2.bindTooltip(
                `<div>
                     Click me!
                 </div>`,
                {"sticky": true}
            );
        
    
            var marker_722fb53267d34c55b025d226d2558c1e = L.marker(
                [52.59118187937748, -0.7151317470817122],
                {}
            ).addTo(map_dbb9e3211a79400db6c52ebdeb5ae881);
        
    
        var popup_fb68e7434a234c299e70d4830263454b = L.popup({"maxWidth": "100%"});

        
            var html_3b5193ba0fb140859f5da6ff8ba668b4 = $(`<div id="html_3b5193ba0fb140859f5da6ff8ba668b4" style="width: 100.0%; height: 100.0%;">Sector:<br>LE159<br><br>All usual residents:<br>6852</div>`)[0];
            popup_fb68e7434a234c299e70d4830263454b.setContent(html_3b5193ba0fb140859f5da6ff8ba668b4);
        

        marker_722fb53267d34c55b025d226d2558c1e.bindPopup(popup_fb68e7434a234c299e70d4830263454b)
        ;

        
    
    
            marker_722fb53267d34c55b025d226d2558c1e.bindTooltip(
                `<div>
                     Click me!
                 </div>`,
                {"sticky": true}
            );
        
    
            var marker_b571d4db20424785a3fac2343716c957 = L.marker(
                [52.48029566037738, -0.9155303207547165],
                {}
            ).addTo(map_dbb9e3211a79400db6c52ebdeb5ae881);
        
    
        var popup_362926ff7c25483f9335bf89e4de9d27 = L.popup({"maxWidth": "100%"});

        
            var html_5a8277dfe05b4cc38844188ef3b470c3 = $(`<div id="html_5a8277dfe05b4cc38844188ef3b470c3" style="width: 100.0%; height: 100.0%;">Sector:<br>LE160<br><br>All usual residents:<br>0</div>`)[0];
            popup_362926ff7c25483f9335bf89e4de9d27.setContent(html_5a8277dfe05b4cc38844188ef3b470c3);
        

        marker_b571d4db20424785a3fac2343716c957.bindPopup(popup_362926ff7c25483f9335bf89e4de9d27)
        ;

        
    
    
            marker_b571d4db20424785a3fac2343716c957.bindTooltip(
                `<div>
                     Click me!
                 </div>`,
                {"sticky": true}
            );
        
    
            var marker_c6a53bebceb442cb9e2a743f07171d41 = L.marker(
                [52.493905107594934, -0.9192358734177222],
                {}
            ).addTo(map_dbb9e3211a79400db6c52ebdeb5ae881);
        
    
        var popup_049c4617ac0642eeb2e1c12e44f1cb39 = L.popup({"maxWidth": "100%"});

        
            var html_15bc9ae7871543e29274b57f4f041097 = $(`<div id="html_15bc9ae7871543e29274b57f4f041097" style="width: 100.0%; height: 100.0%;">Sector:<br>LE167<br><br>All usual residents:<br>11868</div>`)[0];
            popup_049c4617ac0642eeb2e1c12e44f1cb39.setContent(html_15bc9ae7871543e29274b57f4f041097);
        

        marker_c6a53bebceb442cb9e2a743f07171d41.bindPopup(popup_049c4617ac0642eeb2e1c12e44f1cb39)
        ;

        
    
    
            marker_c6a53bebceb442cb9e2a743f07171d41.bindTooltip(
                `<div>
                     Click me!
                 </div>`,
                {"sticky": true}
            );
        
    
            var marker_37abc7407bda4681ae1b41c224b7448a = L.marker(
                [52.49650415290521, -0.830324883792049],
                {}
            ).addTo(map_dbb9e3211a79400db6c52ebdeb5ae881);
        
    
        var popup_8d8bb6eaf6594d5f966b1d72d7780b6a = L.popup({"maxWidth": "100%"});

        
            var html_9cef0f4dc6c140648fc7d7f11f8fad82 = $(`<div id="html_9cef0f4dc6c140648fc7d7f11f8fad82" style="width: 100.0%; height: 100.0%;">Sector:<br>LE168<br><br>All usual residents:<br>10331</div>`)[0];
            popup_8d8bb6eaf6594d5f966b1d72d7780b6a.setContent(html_9cef0f4dc6c140648fc7d7f11f8fad82);
        

        marker_37abc7407bda4681ae1b41c224b7448a.bindPopup(popup_8d8bb6eaf6594d5f966b1d72d7780b6a)
        ;

        
    
    
            marker_37abc7407bda4681ae1b41c224b7448a.bindTooltip(
                `<div>
                     Click me!
                 </div>`,
                {"sticky": true}
            );
        
    
            var marker_052672152f324216addec2f71a3d4321 = L.marker(
                [52.46771647350995, -0.9382089105960265],
                {}
            ).addTo(map_dbb9e3211a79400db6c52ebdeb5ae881);
        
    
        var popup_75453df366c2451a80a5d01d5b0b7043 = L.popup({"maxWidth": "100%"});

        
            var html_2390a77113ba49c68f2d679c64920f7f = $(`<div id="html_2390a77113ba49c68f2d679c64920f7f" style="width: 100.0%; height: 100.0%;">Sector:<br>LE169<br><br>All usual residents:<br>12776</div>`)[0];
            popup_75453df366c2451a80a5d01d5b0b7043.setContent(html_2390a77113ba49c68f2d679c64920f7f);
        

        marker_052672152f324216addec2f71a3d4321.bindPopup(popup_75453df366c2451a80a5d01d5b0b7043)
        ;

        
    
    
            marker_052672152f324216addec2f71a3d4321.bindTooltip(
                `<div>
                     Click me!
                 </div>`,
                {"sticky": true}
            );
        
    
            var marker_8ff5f8f0f08a4b81aa82b5ad3146588f = L.marker(
                [52.458820950617294, -1.2059545679012356],
                {}
            ).addTo(map_dbb9e3211a79400db6c52ebdeb5ae881);
        
    
        var popup_0cc829e6f6f6479eae8fbe35c27b2e86 = L.popup({"maxWidth": "100%"});

        
            var html_169e28cb3e7c43f093febaa38c67eca7 = $(`<div id="html_169e28cb3e7c43f093febaa38c67eca7" style="width: 100.0%; height: 100.0%;">Sector:<br>LE174<br><br>All usual residents:<br>10597</div>`)[0];
            popup_0cc829e6f6f6479eae8fbe35c27b2e86.setContent(html_169e28cb3e7c43f093febaa38c67eca7);
        

        marker_8ff5f8f0f08a4b81aa82b5ad3146588f.bindPopup(popup_0cc829e6f6f6479eae8fbe35c27b2e86)
        ;

        
    
    
            marker_8ff5f8f0f08a4b81aa82b5ad3146588f.bindTooltip(
                `<div>
                     Click me!
                 </div>`,
                {"sticky": true}
            );
        
    
            var marker_3ae6e45c3d594640a116428e3b0fad7b = L.marker(
                [52.49496791769548, -1.2052137489711925],
                {}
            ).addTo(map_dbb9e3211a79400db6c52ebdeb5ae881);
        
    
        var popup_89d882e650e748009587706c371c192f = L.popup({"maxWidth": "100%"});

        
            var html_91bad1b75d81442a8366815524ab2b35 = $(`<div id="html_91bad1b75d81442a8366815524ab2b35" style="width: 100.0%; height: 100.0%;">Sector:<br>LE175<br><br>All usual residents:<br>6117</div>`)[0];
            popup_89d882e650e748009587706c371c192f.setContent(html_91bad1b75d81442a8366815524ab2b35);
        

        marker_3ae6e45c3d594640a116428e3b0fad7b.bindPopup(popup_89d882e650e748009587706c371c192f)
        ;

        
    
    
            marker_3ae6e45c3d594640a116428e3b0fad7b.bindTooltip(
                `<div>
                     Click me!
                 </div>`,
                {"sticky": true}
            );
        
    
            var marker_096515fa77604c2cba38781dce0dc604 = L.marker(
                [52.448536741116776, -1.0967832690355337],
                {}
            ).addTo(map_dbb9e3211a79400db6c52ebdeb5ae881);
        
    
        var popup_452945a166284d7a9e1061d7fb817286 = L.popup({"maxWidth": "100%"});

        
            var html_f46b0b218b5947d9a595ed08a5f0a36d = $(`<div id="html_f46b0b218b5947d9a595ed08a5f0a36d" style="width: 100.0%; height: 100.0%;">Sector:<br>LE176<br><br>All usual residents:<br>3934</div>`)[0];
            popup_452945a166284d7a9e1061d7fb817286.setContent(html_f46b0b218b5947d9a595ed08a5f0a36d);
        

        marker_096515fa77604c2cba38781dce0dc604.bindPopup(popup_452945a166284d7a9e1061d7fb817286)
        ;

        
    
    
            marker_096515fa77604c2cba38781dce0dc604.bindTooltip(
                `<div>
                     Click me!
                 </div>`,
                {"sticky": true}
            );
        
    
            var marker_658e3b0d31f34add8f643cd0a1136530 = L.marker(
                [52.468751266666665, -1.197821533333333],
                {}
            ).addTo(map_dbb9e3211a79400db6c52ebdeb5ae881);
        
    
        var popup_0896c8a892c44547b57baa360898f509 = L.popup({"maxWidth": "100%"});

        
            var html_c1e1649d969c47ceabc13be1e9bda2de = $(`<div id="html_c1e1649d969c47ceabc13be1e9bda2de" style="width: 100.0%; height: 100.0%;">Sector:<br>LE179<br><br>All usual residents:<br>0</div>`)[0];
            popup_0896c8a892c44547b57baa360898f509.setContent(html_c1e1649d969c47ceabc13be1e9bda2de);
        

        marker_658e3b0d31f34add8f643cd0a1136530.bindPopup(popup_0896c8a892c44547b57baa360898f509)
        ;

        
    
    
            marker_658e3b0d31f34add8f643cd0a1136530.bindTooltip(
                `<div>
                     Click me!
                 </div>`,
                {"sticky": true}
            );
        
    
            var marker_bae69897821340f2a5a4af2214666f1d = L.marker(
                [52.591303483443696, -1.1104702119205294],
                {}
            ).addTo(map_dbb9e3211a79400db6c52ebdeb5ae881);
        
    
        var popup_b56222e5daa246388e3e01702f1d8fef = L.popup({"maxWidth": "100%"});

        
            var html_b79ac16bb39a4372a3223ae0a69cb836 = $(`<div id="html_b79ac16bb39a4372a3223ae0a69cb836" style="width: 100.0%; height: 100.0%;">Sector:<br>LE181<br><br>All usual residents:<br>7885</div>`)[0];
            popup_b56222e5daa246388e3e01702f1d8fef.setContent(html_b79ac16bb39a4372a3223ae0a69cb836);
        

        marker_bae69897821340f2a5a4af2214666f1d.bindPopup(popup_b56222e5daa246388e3e01702f1d8fef)
        ;

        
    
    
            marker_bae69897821340f2a5a4af2214666f1d.bindTooltip(
                `<div>
                     Click me!
                 </div>`,
                {"sticky": true}
            );
        
    
            var marker_a8ced8a6a5b84a50ba948285cf0ef923 = L.marker(
                [52.58079764161847, -1.1125827398843928],
                {}
            ).addTo(map_dbb9e3211a79400db6c52ebdeb5ae881);
        
    
        var popup_40e5bb3ee7584fb19d263236141c7535 = L.popup({"maxWidth": "100%"});

        
            var html_e145c5c1c84a42b0999da5530bdefd0f = $(`<div id="html_e145c5c1c84a42b0999da5530bdefd0f" style="width: 100.0%; height: 100.0%;">Sector:<br>LE182<br><br>All usual residents:<br>8628</div>`)[0];
            popup_40e5bb3ee7584fb19d263236141c7535.setContent(html_e145c5c1c84a42b0999da5530bdefd0f);
        

        marker_a8ced8a6a5b84a50ba948285cf0ef923.bindPopup(popup_40e5bb3ee7584fb19d263236141c7535)
        ;

        
    
    
            marker_a8ced8a6a5b84a50ba948285cf0ef923.bindTooltip(
                `<div>
                     Click me!
                 </div>`,
                {"sticky": true}
            );
        
    
            var marker_76f39ac720114eaaac8a87c6aec17c3c = L.marker(
                [52.580174772727304, -1.0951858352272728],
                {}
            ).addTo(map_dbb9e3211a79400db6c52ebdeb5ae881);
        
    
        var popup_a801ba3bd0d0457397bc7b10b315ccd2 = L.popup({"maxWidth": "100%"});

        
            var html_824ec3d8cdb24052a29e1cf8ddb4c802 = $(`<div id="html_824ec3d8cdb24052a29e1cf8ddb4c802" style="width: 100.0%; height: 100.0%;">Sector:<br>LE183<br><br>All usual residents:<br>8171</div>`)[0];
            popup_a801ba3bd0d0457397bc7b10b315ccd2.setContent(html_824ec3d8cdb24052a29e1cf8ddb4c802);
        

        marker_76f39ac720114eaaac8a87c6aec17c3c.bindPopup(popup_a801ba3bd0d0457397bc7b10b315ccd2)
        ;

        
    
    
            marker_76f39ac720114eaaac8a87c6aec17c3c.bindTooltip(
                `<div>
                     Click me!
                 </div>`,
                {"sticky": true}
            );
        
    
            var marker_a5a407649ac24d85977955f786b7f846 = L.marker(
                [52.58126094545454, -1.1319496121212127],
                {}
            ).addTo(map_dbb9e3211a79400db6c52ebdeb5ae881);
        
    
        var popup_a79fb6b8710240198aad739fdaeb7f4d = L.popup({"maxWidth": "100%"});

        
            var html_01277016631249139a91eb236b9f9c25 = $(`<div id="html_01277016631249139a91eb236b9f9c25" style="width: 100.0%; height: 100.0%;">Sector:<br>LE184<br><br>All usual residents:<br>8177</div>`)[0];
            popup_a79fb6b8710240198aad739fdaeb7f4d.setContent(html_01277016631249139a91eb236b9f9c25);
        

        marker_a5a407649ac24d85977955f786b7f846.bindPopup(popup_a79fb6b8710240198aad739fdaeb7f4d)
        ;

        
    
    
            marker_a5a407649ac24d85977955f786b7f846.bindTooltip(
                `<div>
                     Click me!
                 </div>`,
                {"sticky": true}
            );
        
    
            var marker_5adaaad2b502401688ced798572aa4ef = L.marker(
                [52.58408283333332, -1.1098053636363627],
                {}
            ).addTo(map_dbb9e3211a79400db6c52ebdeb5ae881);
        
    
        var popup_e5fd7ac13052477cadd6838d7ad9dd32 = L.popup({"maxWidth": "100%"});

        
            var html_9407229b21524940bafdcd7999119cc2 = $(`<div id="html_9407229b21524940bafdcd7999119cc2" style="width: 100.0%; height: 100.0%;">Sector:<br>LE189<br><br>All usual residents:<br>0</div>`)[0];
            popup_e5fd7ac13052477cadd6838d7ad9dd32.setContent(html_9407229b21524940bafdcd7999119cc2);
        

        marker_5adaaad2b502401688ced798572aa4ef.bindPopup(popup_e5fd7ac13052477cadd6838d7ad9dd32)
        ;

        
    
    
            marker_5adaaad2b502401688ced798572aa4ef.bindTooltip(
                `<div>
                     Click me!
                 </div>`,
                {"sticky": true}
            );
        
    
            var marker_c2eea84ca5224f30b7763e9db7c1b9f7 = L.marker(
                [52.589576, -1.2027483333333333],
                {}
            ).addTo(map_dbb9e3211a79400db6c52ebdeb5ae881);
        
    
        var popup_b3b112e6f7fa4d3d90cd6118d9276cc8 = L.popup({"maxWidth": "100%"});

        
            var html_68e45e3eff37498fb2b87bddbc8ddfb4 = $(`<div id="html_68e45e3eff37498fb2b87bddbc8ddfb4" style="width: 100.0%; height: 100.0%;">Sector:<br>LE190<br><br>All usual residents:<br>0</div>`)[0];
            popup_b3b112e6f7fa4d3d90cd6118d9276cc8.setContent(html_68e45e3eff37498fb2b87bddbc8ddfb4);
        

        marker_c2eea84ca5224f30b7763e9db7c1b9f7.bindPopup(popup_b3b112e6f7fa4d3d90cd6118d9276cc8)
        ;

        
    
    
            marker_c2eea84ca5224f30b7763e9db7c1b9f7.bindTooltip(
                `<div>
                     Click me!
                 </div>`,
                {"sticky": true}
            );
        
    
            var marker_843232622cbe4db0b9d51d5532fccfa7 = L.marker(
                [52.603666254901945, -1.1895457450980391],
                {}
            ).addTo(map_dbb9e3211a79400db6c52ebdeb5ae881);
        
    
        var popup_a0eafa112ea8444eb67a9458692e2995 = L.popup({"maxWidth": "100%"});

        
            var html_082284937fac431cb6b70a29bc9db5fe = $(`<div id="html_082284937fac431cb6b70a29bc9db5fe" style="width: 100.0%; height: 100.0%;">Sector:<br>LE191<br><br>All usual residents:<br>0</div>`)[0];
            popup_a0eafa112ea8444eb67a9458692e2995.setContent(html_082284937fac431cb6b70a29bc9db5fe);
        

        marker_843232622cbe4db0b9d51d5532fccfa7.bindPopup(popup_a0eafa112ea8444eb67a9458692e2995)
        ;

        
    
    
            marker_843232622cbe4db0b9d51d5532fccfa7.bindTooltip(
                `<div>
                     Click me!
                 </div>`,
                {"sticky": true}
            );
        
    
            var marker_25d93f7553c74f0fae23b0225738d363 = L.marker(
                [52.57419081456953, -1.2006011059602655],
                {}
            ).addTo(map_dbb9e3211a79400db6c52ebdeb5ae881);
        
    
        var popup_63609b8ab4e941c0941f5fbe40ee5442 = L.popup({"maxWidth": "100%"});

        
            var html_9172f6810a704e0c838b183688317ac3 = $(`<div id="html_9172f6810a704e0c838b183688317ac3" style="width: 100.0%; height: 100.0%;">Sector:<br>LE192<br><br>All usual residents:<br>5916</div>`)[0];
            popup_63609b8ab4e941c0941f5fbe40ee5442.setContent(html_9172f6810a704e0c838b183688317ac3);
        

        marker_25d93f7553c74f0fae23b0225738d363.bindPopup(popup_63609b8ab4e941c0941f5fbe40ee5442)
        ;

        
    
    
            marker_25d93f7553c74f0fae23b0225738d363.bindTooltip(
                `<div>
                     Click me!
                 </div>`,
                {"sticky": true}
            );
        
    
            var marker_02461b2667964b78b0d5c2ca9cdaae4d = L.marker(
                [52.576720371428564, -1.2163831047619047],
                {}
            ).addTo(map_dbb9e3211a79400db6c52ebdeb5ae881);
        
    
        var popup_2868613cda7745d0a1d1905c00346e7d = L.popup({"maxWidth": "100%"});

        
            var html_e8532fd174634d938b637142f79b3e50 = $(`<div id="html_e8532fd174634d938b637142f79b3e50" style="width: 100.0%; height: 100.0%;">Sector:<br>LE193<br><br>All usual residents:<br>4741</div>`)[0];
            popup_2868613cda7745d0a1d1905c00346e7d.setContent(html_e8532fd174634d938b637142f79b3e50);
        

        marker_02461b2667964b78b0d5c2ca9cdaae4d.bindPopup(popup_2868613cda7745d0a1d1905c00346e7d)
        ;

        
    
    
            marker_02461b2667964b78b0d5c2ca9cdaae4d.bindTooltip(
                `<div>
                     Click me!
                 </div>`,
                {"sticky": true}
            );
        
    
            var marker_849497c4f2d742d5ad478bcd6db816ef = L.marker(
                [52.59377525954198, -1.2145060458015269],
                {}
            ).addTo(map_dbb9e3211a79400db6c52ebdeb5ae881);
        
    
        var popup_3899cca9ef444372b842393566fed148 = L.popup({"maxWidth": "100%"});

        
            var html_07fed7e0eef0432393fc05c248b37300 = $(`<div id="html_07fed7e0eef0432393fc05c248b37300" style="width: 100.0%; height: 100.0%;">Sector:<br>LE194<br><br>All usual residents:<br>4105</div>`)[0];
            popup_3899cca9ef444372b842393566fed148.setContent(html_07fed7e0eef0432393fc05c248b37300);
        

        marker_849497c4f2d742d5ad478bcd6db816ef.bindPopup(popup_3899cca9ef444372b842393566fed148)
        ;

        
    
    
            marker_849497c4f2d742d5ad478bcd6db816ef.bindTooltip(
                `<div>
                     Click me!
                 </div>`,
                {"sticky": true}
            );
        
    
            var marker_8b4a7f26bb8f432ab086768d630f749b = L.marker(
                [52.5867338823529, -1.1990758235294112],
                {}
            ).addTo(map_dbb9e3211a79400db6c52ebdeb5ae881);
        
    
        var popup_4ed2bc443ee1413f8c9dea612fa72662 = L.popup({"maxWidth": "100%"});

        
            var html_5ec6f2f023554766b708539464cbf474 = $(`<div id="html_5ec6f2f023554766b708539464cbf474" style="width: 100.0%; height: 100.0%;">Sector:<br>LE199<br><br>All usual residents:<br>0</div>`)[0];
            popup_4ed2bc443ee1413f8c9dea612fa72662.setContent(html_5ec6f2f023554766b708539464cbf474);
        

        marker_8b4a7f26bb8f432ab086768d630f749b.bindPopup(popup_4ed2bc443ee1413f8c9dea612fa72662)
        ;

        
    
    
            marker_8b4a7f26bb8f432ab086768d630f749b.bindTooltip(
                `<div>
                     Click me!
                 </div>`,
                {"sticky": true}
            );
        
    
            var marker_b3188832d2124f55a265f34af2af16e5 = L.marker(
                [52.632898057692294, -1.1165349038461543],
                {}
            ).addTo(map_dbb9e3211a79400db6c52ebdeb5ae881);
        
    
        var popup_987ceb3598714ad3a9c9fff9049d01ba = L.popup({"maxWidth": "100%"});

        
            var html_90916dc944e3426dab1c63bede098a5f = $(`<div id="html_90916dc944e3426dab1c63bede098a5f" style="width: 100.0%; height: 100.0%;">Sector:<br>LE2 0<br><br>All usual residents:<br>13714</div>`)[0];
            popup_987ceb3598714ad3a9c9fff9049d01ba.setContent(html_90916dc944e3426dab1c63bede098a5f);
        

        marker_b3188832d2124f55a265f34af2af16e5.bindPopup(popup_987ceb3598714ad3a9c9fff9049d01ba)
        ;

        
    
    
            marker_b3188832d2124f55a265f34af2af16e5.bindTooltip(
                `<div>
                     Click me!
                 </div>`,
                {"sticky": true}
            );
        
    
            var marker_78d6eb6ebb9b4c29b12de61685c0d161 = L.marker(
                [52.623652584541034, -1.1142334444444444],
                {}
            ).addTo(map_dbb9e3211a79400db6c52ebdeb5ae881);
        
    
        var popup_ba97fe4a1f4d4e89a6678739c6883724 = L.popup({"maxWidth": "100%"});

        
            var html_84efc87686494d498a396cf210682519 = $(`<div id="html_84efc87686494d498a396cf210682519" style="width: 100.0%; height: 100.0%;">Sector:<br>LE2 1<br><br>All usual residents:<br>13444</div>`)[0];
            popup_ba97fe4a1f4d4e89a6678739c6883724.setContent(html_84efc87686494d498a396cf210682519);
        

        marker_78d6eb6ebb9b4c29b12de61685c0d161.bindPopup(popup_ba97fe4a1f4d4e89a6678739c6883724)
        ;

        
    
    
            marker_78d6eb6ebb9b4c29b12de61685c0d161.bindTooltip(
                `<div>
                     Click me!
                 </div>`,
                {"sticky": true}
            );
        
    
            var marker_65436d8cd3764c319c29a7ba9cad889f = L.marker(
                [52.61267396946567, -1.0899259847328246],
                {}
            ).addTo(map_dbb9e3211a79400db6c52ebdeb5ae881);
        
    
        var popup_a2ed3bd4d50347d18cde283356d3f0f3 = L.popup({"maxWidth": "100%"});

        
            var html_e87e3d5039ae4ff7992df66e2194dcbc = $(`<div id="html_e87e3d5039ae4ff7992df66e2194dcbc" style="width: 100.0%; height: 100.0%;">Sector:<br>LE2 2<br><br>All usual residents:<br>7686</div>`)[0];
            popup_a2ed3bd4d50347d18cde283356d3f0f3.setContent(html_e87e3d5039ae4ff7992df66e2194dcbc);
        

        marker_65436d8cd3764c319c29a7ba9cad889f.bindPopup(popup_a2ed3bd4d50347d18cde283356d3f0f3)
        ;

        
    
    
            marker_65436d8cd3764c319c29a7ba9cad889f.bindTooltip(
                `<div>
                     Click me!
                 </div>`,
                {"sticky": true}
            );
        
    
            var marker_7a2f17448b55492096a20dedc5a51cef = L.marker(
                [52.61001406976741, -1.1114673534883717],
                {}
            ).addTo(map_dbb9e3211a79400db6c52ebdeb5ae881);
        
    
        var popup_d1c08534974c4091b494dbb0e5677d46 = L.popup({"maxWidth": "100%"});

        
            var html_db7e618c427b4921830a883b7e62a4d3 = $(`<div id="html_db7e618c427b4921830a883b7e62a4d3" style="width: 100.0%; height: 100.0%;">Sector:<br>LE2 3<br><br>All usual residents:<br>11456</div>`)[0];
            popup_d1c08534974c4091b494dbb0e5677d46.setContent(html_db7e618c427b4921830a883b7e62a4d3);
        

        marker_7a2f17448b55492096a20dedc5a51cef.bindPopup(popup_d1c08534974c4091b494dbb0e5677d46)
        ;

        
    
    
            marker_7a2f17448b55492096a20dedc5a51cef.bindTooltip(
                `<div>
                     Click me!
                 </div>`,
                {"sticky": true}
            );
        
    
            var marker_2550dd3bbb29424fb554ddfb37a48417 = L.marker(
                [52.5965561261261, -1.0659012387387394],
                {}
            ).addTo(map_dbb9e3211a79400db6c52ebdeb5ae881);
        
    
        var popup_93e0f8f0df664ff2b0adb364cc024572 = L.popup({"maxWidth": "100%"});

        
            var html_a3dddb0dc738416c879d6a78e570e0d0 = $(`<div id="html_a3dddb0dc738416c879d6a78e570e0d0" style="width: 100.0%; height: 100.0%;">Sector:<br>LE2 4<br><br>All usual residents:<br>12392</div>`)[0];
            popup_93e0f8f0df664ff2b0adb364cc024572.setContent(html_a3dddb0dc738416c879d6a78e570e0d0);
        

        marker_2550dd3bbb29424fb554ddfb37a48417.bindPopup(popup_93e0f8f0df664ff2b0adb364cc024572)
        ;

        
    
    
            marker_2550dd3bbb29424fb554ddfb37a48417.bindTooltip(
                `<div>
                     Click me!
                 </div>`,
                {"sticky": true}
            );
        
    
            var marker_e40729a059054a56923fce6a90ec3f22 = L.marker(
                [52.59488647738694, -1.0804019095477386],
                {}
            ).addTo(map_dbb9e3211a79400db6c52ebdeb5ae881);
        
    
        var popup_6434c8834293415aa0b6c6cb3a11b08e = L.popup({"maxWidth": "100%"});

        
            var html_6256c1e769c74804a663cec97c8c6f35 = $(`<div id="html_6256c1e769c74804a663cec97c8c6f35" style="width: 100.0%; height: 100.0%;">Sector:<br>LE2 5<br><br>All usual residents:<br>8595</div>`)[0];
            popup_6434c8834293415aa0b6c6cb3a11b08e.setContent(html_6256c1e769c74804a663cec97c8c6f35);
        

        marker_e40729a059054a56923fce6a90ec3f22.bindPopup(popup_6434c8834293415aa0b6c6cb3a11b08e)
        ;

        
    
    
            marker_e40729a059054a56923fce6a90ec3f22.bindTooltip(
                `<div>
                     Click me!
                 </div>`,
                {"sticky": true}
            );
        
    
            var marker_ec9457f2a3b2497eb6aee648c378fc34 = L.marker(
                [52.603148813492055, -1.129479746031746],
                {}
            ).addTo(map_dbb9e3211a79400db6c52ebdeb5ae881);
        
    
        var popup_1db1bbaccd5946c7908594c021212f35 = L.popup({"maxWidth": "100%"});

        
            var html_fc920de64cc24b78b24822478dc21f3c = $(`<div id="html_fc920de64cc24b78b24822478dc21f3c" style="width: 100.0%; height: 100.0%;">Sector:<br>LE2 6<br><br>All usual residents:<br>14815</div>`)[0];
            popup_1db1bbaccd5946c7908594c021212f35.setContent(html_fc920de64cc24b78b24822478dc21f3c);
        

        marker_ec9457f2a3b2497eb6aee648c378fc34.bindPopup(popup_1db1bbaccd5946c7908594c021212f35)
        ;

        
    
    
            marker_ec9457f2a3b2497eb6aee648c378fc34.bindTooltip(
                `<div>
                     Click me!
                 </div>`,
                {"sticky": true}
            );
        
    
            var marker_add05ac7622a4b70948d09509cfd78fd = L.marker(
                [52.622330937198015, -1.1398458937198062],
                {}
            ).addTo(map_dbb9e3211a79400db6c52ebdeb5ae881);
        
    
        var popup_a965da694bac4fcbb0e4b5160c0560b1 = L.popup({"maxWidth": "100%"});

        
            var html_cf53f398d8474bd4914d8291883a8682 = $(`<div id="html_cf53f398d8474bd4914d8291883a8682" style="width: 100.0%; height: 100.0%;">Sector:<br>LE2 7<br><br>All usual residents:<br>10728</div>`)[0];
            popup_a965da694bac4fcbb0e4b5160c0560b1.setContent(html_cf53f398d8474bd4914d8291883a8682);
        

        marker_add05ac7622a4b70948d09509cfd78fd.bindPopup(popup_a965da694bac4fcbb0e4b5160c0560b1)
        ;

        
    
    
            marker_add05ac7622a4b70948d09509cfd78fd.bindTooltip(
                `<div>
                     Click me!
                 </div>`,
                {"sticky": true}
            );
        
    
            var marker_fee6b1f5f8664b7985ea45781985dba8 = L.marker(
                [52.60349748241206, -1.14870088442211],
                {}
            ).addTo(map_dbb9e3211a79400db6c52ebdeb5ae881);
        
    
        var popup_7d6a8a0aa49d43aa99cdf9bd42906045 = L.popup({"maxWidth": "100%"});

        
            var html_7036fb2ef25141d093415dd4439f96b6 = $(`<div id="html_7036fb2ef25141d093415dd4439f96b6" style="width: 100.0%; height: 100.0%;">Sector:<br>LE2 8<br><br>All usual residents:<br>10833</div>`)[0];
            popup_7d6a8a0aa49d43aa99cdf9bd42906045.setContent(html_7036fb2ef25141d093415dd4439f96b6);
        

        marker_fee6b1f5f8664b7985ea45781985dba8.bindPopup(popup_7d6a8a0aa49d43aa99cdf9bd42906045)
        ;

        
    
    
            marker_fee6b1f5f8664b7985ea45781985dba8.bindTooltip(
                `<div>
                     Click me!
                 </div>`,
                {"sticky": true}
            );
        
    
            var marker_d23b49db6b9a4e8481c32e1955e700f6 = L.marker(
                [52.58773823529409, -1.1549602901960776],
                {}
            ).addTo(map_dbb9e3211a79400db6c52ebdeb5ae881);
        
    
        var popup_f628f847eb754d2e98432ced7fcb790c = L.popup({"maxWidth": "100%"});

        
            var html_89a5f77eb1874b0fbdc81ee9c51776e6 = $(`<div id="html_89a5f77eb1874b0fbdc81ee9c51776e6" style="width: 100.0%; height: 100.0%;">Sector:<br>LE2 9<br><br>All usual residents:<br>15363</div>`)[0];
            popup_f628f847eb754d2e98432ced7fcb790c.setContent(html_89a5f77eb1874b0fbdc81ee9c51776e6);
        

        marker_d23b49db6b9a4e8481c32e1955e700f6.bindPopup(popup_f628f847eb754d2e98432ced7fcb790c)
        ;

        
    
    
            marker_d23b49db6b9a4e8481c32e1955e700f6.bindTooltip(
                `<div>
                     Click me!
                 </div>`,
                {"sticky": true}
            );
        
    
            var marker_7401a2b74db34fe29fa00e02566af879 = L.marker(
                [52.632105, -1.124996],
                {}
            ).addTo(map_dbb9e3211a79400db6c52ebdeb5ae881);
        
    
        var popup_0a01ed82401f4c78859aedaaccedc656 = L.popup({"maxWidth": "100%"});

        
            var html_05678af6b3e24e43b341c96d25073bda = $(`<div id="html_05678af6b3e24e43b341c96d25073bda" style="width: 100.0%; height: 100.0%;">Sector:<br>LE213<br><br>All usual residents:<br>0</div>`)[0];
            popup_0a01ed82401f4c78859aedaaccedc656.setContent(html_05678af6b3e24e43b341c96d25073bda);
        

        marker_7401a2b74db34fe29fa00e02566af879.bindPopup(popup_0a01ed82401f4c78859aedaaccedc656)
        ;

        
    
    
            marker_7401a2b74db34fe29fa00e02566af879.bindTooltip(
                `<div>
                     Click me!
                 </div>`,
                {"sticky": true}
            );
        
    
            var marker_be7f3759184b40c0be6697e4563e2860 = L.marker(
                [52.6321086, -1.1249944],
                {}
            ).addTo(map_dbb9e3211a79400db6c52ebdeb5ae881);
        
    
        var popup_bb7b4a6fef4640f1b1c888714eec5459 = L.popup({"maxWidth": "100%"});

        
            var html_a222c1863bf54d6c90f3fb224064a802 = $(`<div id="html_a222c1863bf54d6c90f3fb224064a802" style="width: 100.0%; height: 100.0%;">Sector:<br>LE214<br><br>All usual residents:<br>0</div>`)[0];
            popup_bb7b4a6fef4640f1b1c888714eec5459.setContent(html_a222c1863bf54d6c90f3fb224064a802);
        

        marker_be7f3759184b40c0be6697e4563e2860.bindPopup(popup_bb7b4a6fef4640f1b1c888714eec5459)
        ;

        
    
    
            marker_be7f3759184b40c0be6697e4563e2860.bindTooltip(
                `<div>
                     Click me!
                 </div>`,
                {"sticky": true}
            );
        
    
            var marker_836cef3e4c274b5eac252a22145e63ff = L.marker(
                [52.61291800000001, -1.1949086666666668],
                {}
            ).addTo(map_dbb9e3211a79400db6c52ebdeb5ae881);
        
    
        var popup_e5794a77e0ce4f8697aaeb6885a43dc1 = L.popup({"maxWidth": "100%"});

        
            var html_2f28efc14ab6400ea20165e22b99ed06 = $(`<div id="html_2f28efc14ab6400ea20165e22b99ed06" style="width: 100.0%; height: 100.0%;">Sector:<br>LE219<br><br>All usual residents:<br>0</div>`)[0];
            popup_e5794a77e0ce4f8697aaeb6885a43dc1.setContent(html_2f28efc14ab6400ea20165e22b99ed06);
        

        marker_836cef3e4c274b5eac252a22145e63ff.bindPopup(popup_e5794a77e0ce4f8697aaeb6885a43dc1)
        ;

        
    
    
            marker_836cef3e4c274b5eac252a22145e63ff.bindTooltip(
                `<div>
                     Click me!
                 </div>`,
                {"sticky": true}
            );
        
    
            var marker_038853076d524ab08279e7d963b20f42 = L.marker(
                [52.62834826865669, -1.153558577114428],
                {}
            ).addTo(map_dbb9e3211a79400db6c52ebdeb5ae881);
        
    
        var popup_273e265e83fc424b9206cf86fb4b5223 = L.popup({"maxWidth": "100%"});

        
            var html_693dfb35b91b48e2bdbe111c965bcb4f = $(`<div id="html_693dfb35b91b48e2bdbe111c965bcb4f" style="width: 100.0%; height: 100.0%;">Sector:<br>LE3 0<br><br>All usual residents:<br>11427</div>`)[0];
            popup_273e265e83fc424b9206cf86fb4b5223.setContent(html_693dfb35b91b48e2bdbe111c965bcb4f);
        

        marker_038853076d524ab08279e7d963b20f42.bindPopup(popup_273e265e83fc424b9206cf86fb4b5223)
        ;

        
    
    
            marker_038853076d524ab08279e7d963b20f42.bindTooltip(
                `<div>
                     Click me!
                 </div>`,
                {"sticky": true}
            );
        
    
            var marker_5c2254b68b154bf397931888747c4026 = L.marker(
                [52.6246830411523, -1.175313831275721],
                {}
            ).addTo(map_dbb9e3211a79400db6c52ebdeb5ae881);
        
    
        var popup_285b8e11f8584e669b4248e94208ecf1 = L.popup({"maxWidth": "100%"});

        
            var html_49da24bda0224964909dba84c5916477 = $(`<div id="html_49da24bda0224964909dba84c5916477" style="width: 100.0%; height: 100.0%;">Sector:<br>LE3 1<br><br>All usual residents:<br>15585</div>`)[0];
            popup_285b8e11f8584e669b4248e94208ecf1.setContent(html_49da24bda0224964909dba84c5916477);
        

        marker_5c2254b68b154bf397931888747c4026.bindPopup(popup_285b8e11f8584e669b4248e94208ecf1)
        ;

        
    
    
            marker_5c2254b68b154bf397931888747c4026.bindTooltip(
                `<div>
                     Click me!
                 </div>`,
                {"sticky": true}
            );
        
    
            var marker_438958141fb9456d87510222e8694950 = L.marker(
                [52.61194626754384, -1.1708145877192988],
                {}
            ).addTo(map_dbb9e3211a79400db6c52ebdeb5ae881);
        
    
        var popup_3928426b92cb41d5846ef3fa2a3e6e73 = L.popup({"maxWidth": "100%"});

        
            var html_11cbd28baa184affa6883b68202fec5c = $(`<div id="html_11cbd28baa184affa6883b68202fec5c" style="width: 100.0%; height: 100.0%;">Sector:<br>LE3 2<br><br>All usual residents:<br>14572</div>`)[0];
            popup_3928426b92cb41d5846ef3fa2a3e6e73.setContent(html_11cbd28baa184affa6883b68202fec5c);
        

        marker_438958141fb9456d87510222e8694950.bindPopup(popup_3928426b92cb41d5846ef3fa2a3e6e73)
        ;

        
    
    
            marker_438958141fb9456d87510222e8694950.bindTooltip(
                `<div>
                     Click me!
                 </div>`,
                {"sticky": true}
            );
        
    
            var marker_ecfe23f6ec314dbbb1491f2f1d8216d0 = L.marker(
                [52.62125890909092, -1.2061156916996043],
                {}
            ).addTo(map_dbb9e3211a79400db6c52ebdeb5ae881);
        
    
        var popup_15c4f204346046779ffe33bb3e024717 = L.popup({"maxWidth": "100%"});

        
            var html_c0bd425d63c74067bf55f01e8a5f9375 = $(`<div id="html_c0bd425d63c74067bf55f01e8a5f9375" style="width: 100.0%; height: 100.0%;">Sector:<br>LE3 3<br><br>All usual residents:<br>13475</div>`)[0];
            popup_15c4f204346046779ffe33bb3e024717.setContent(html_c0bd425d63c74067bf55f01e8a5f9375);
        

        marker_ecfe23f6ec314dbbb1491f2f1d8216d0.bindPopup(popup_15c4f204346046779ffe33bb3e024717)
        ;

        
    
    
            marker_ecfe23f6ec314dbbb1491f2f1d8216d0.bindTooltip(
                `<div>
                     Click me!
                 </div>`,
                {"sticky": true}
            );
        
    
            var marker_5f5ede8d45484f3c9ce07f44a3536d4f = L.marker(
                [52.606190999999974, -1.190554166666667],
                {}
            ).addTo(map_dbb9e3211a79400db6c52ebdeb5ae881);
        
    
        var popup_c235dc1f436b4694a10e06e2573c8603 = L.popup({"maxWidth": "100%"});

        
            var html_8d92233416e44d10ba459ed7d7877305 = $(`<div id="html_8d92233416e44d10ba459ed7d7877305" style="width: 100.0%; height: 100.0%;">Sector:<br>LE3 4<br><br>All usual residents:<br>0</div>`)[0];
            popup_c235dc1f436b4694a10e06e2573c8603.setContent(html_8d92233416e44d10ba459ed7d7877305);
        

        marker_5f5ede8d45484f3c9ce07f44a3536d4f.bindPopup(popup_c235dc1f436b4694a10e06e2573c8603)
        ;

        
    
    
            marker_5f5ede8d45484f3c9ce07f44a3536d4f.bindTooltip(
                `<div>
                     Click me!
                 </div>`,
                {"sticky": true}
            );
        
    
            var marker_0f4a7c950e204ac7a7066608972a82af = L.marker(
                [52.63680925581392, -1.1480743643410858],
                {}
            ).addTo(map_dbb9e3211a79400db6c52ebdeb5ae881);
        
    
        var popup_dc938c66db4b47ed906077565e4b1732 = L.popup({"maxWidth": "100%"});

        
            var html_1409c5e9027a4ed3b6d77466cb85be32 = $(`<div id="html_1409c5e9027a4ed3b6d77466cb85be32" style="width: 100.0%; height: 100.0%;">Sector:<br>LE3 5<br><br>All usual residents:<br>6329</div>`)[0];
            popup_dc938c66db4b47ed906077565e4b1732.setContent(html_1409c5e9027a4ed3b6d77466cb85be32);
        

        marker_0f4a7c950e204ac7a7066608972a82af.bindPopup(popup_dc938c66db4b47ed906077565e4b1732)
        ;

        
    
    
            marker_0f4a7c950e204ac7a7066608972a82af.bindTooltip(
                `<div>
                     Click me!
                 </div>`,
                {"sticky": true}
            );
        
    
            var marker_3e5493d069dc4cf79fbe2da933bc8e68 = L.marker(
                [52.63746519626166, -1.1778762476635511],
                {}
            ).addTo(map_dbb9e3211a79400db6c52ebdeb5ae881);
        
    
        var popup_7c1ba3b70a0443ff92cf22a7de9ca8df = L.popup({"maxWidth": "100%"});

        
            var html_608bcfd1d5ad416586d7cec9b3fc3403 = $(`<div id="html_608bcfd1d5ad416586d7cec9b3fc3403" style="width: 100.0%; height: 100.0%;">Sector:<br>LE3 6<br><br>All usual residents:<br>12955</div>`)[0];
            popup_7c1ba3b70a0443ff92cf22a7de9ca8df.setContent(html_608bcfd1d5ad416586d7cec9b3fc3403);
        

        marker_3e5493d069dc4cf79fbe2da933bc8e68.bindPopup(popup_7c1ba3b70a0443ff92cf22a7de9ca8df)
        ;

        
    
    
            marker_3e5493d069dc4cf79fbe2da933bc8e68.bindTooltip(
                `<div>
                     Click me!
                 </div>`,
                {"sticky": true}
            );
        
    
            var marker_35c6fc168c294e55b2467682ded8aa83 = L.marker(
                [52.61292, -1.1949078888888893],
                {}
            ).addTo(map_dbb9e3211a79400db6c52ebdeb5ae881);
        
    
        var popup_8a6199ecffbc444caa7a1433d8bfd9a7 = L.popup({"maxWidth": "100%"});

        
            var html_062ea26a2c854a07851b26b406ff22eb = $(`<div id="html_062ea26a2c854a07851b26b406ff22eb" style="width: 100.0%; height: 100.0%;">Sector:<br>LE3 7<br><br>All usual residents:<br>0</div>`)[0];
            popup_8a6199ecffbc444caa7a1433d8bfd9a7.setContent(html_062ea26a2c854a07851b26b406ff22eb);
        

        marker_35c6fc168c294e55b2467682ded8aa83.bindPopup(popup_8a6199ecffbc444caa7a1433d8bfd9a7)
        ;

        
    
    
            marker_35c6fc168c294e55b2467682ded8aa83.bindTooltip(
                `<div>
                     Click me!
                 </div>`,
                {"sticky": true}
            );
        
    
            var marker_50f3300a39344b3683c3263f2b104c86 = L.marker(
                [52.64859908536579, -1.1988294471544707],
                {}
            ).addTo(map_dbb9e3211a79400db6c52ebdeb5ae881);
        
    
        var popup_bd2d1d764b314cb1b7fd5c67f416b6f4 = L.popup({"maxWidth": "100%"});

        
            var html_85c9043e61f04b059c2f0462b2833a0b = $(`<div id="html_85c9043e61f04b059c2f0462b2833a0b" style="width: 100.0%; height: 100.0%;">Sector:<br>LE3 8<br><br>All usual residents:<br>10169</div>`)[0];
            popup_bd2d1d764b314cb1b7fd5c67f416b6f4.setContent(html_85c9043e61f04b059c2f0462b2833a0b);
        

        marker_50f3300a39344b3683c3263f2b104c86.bindPopup(popup_bd2d1d764b314cb1b7fd5c67f416b6f4)
        ;

        
    
    
            marker_50f3300a39344b3683c3263f2b104c86.bindTooltip(
                `<div>
                     Click me!
                 </div>`,
                {"sticky": true}
            );
        
    
            var marker_4e9aff499d2e4b7290841a7ab3cfed70 = L.marker(
                [52.6464711610487, -1.1673776516853922],
                {}
            ).addTo(map_dbb9e3211a79400db6c52ebdeb5ae881);
        
    
        var popup_61262ea0413a44f0aed312f938524c9c = L.popup({"maxWidth": "100%"});

        
            var html_b20186f0b0e24394bc072e854efae0fe = $(`<div id="html_b20186f0b0e24394bc072e854efae0fe" style="width: 100.0%; height: 100.0%;">Sector:<br>LE3 9<br><br>All usual residents:<br>16401</div>`)[0];
            popup_61262ea0413a44f0aed312f938524c9c.setContent(html_b20186f0b0e24394bc072e854efae0fe);
        

        marker_4e9aff499d2e4b7290841a7ab3cfed70.bindPopup(popup_61262ea0413a44f0aed312f938524c9c)
        ;

        
    
    
            marker_4e9aff499d2e4b7290841a7ab3cfed70.bindTooltip(
                `<div>
                     Click me!
                 </div>`,
                {"sticky": true}
            );
        
    
            var marker_e56fd14af5ef498ca3cd8fb1337b0447 = L.marker(
                [52.65556985660379, -1.1523175773584908],
                {}
            ).addTo(map_dbb9e3211a79400db6c52ebdeb5ae881);
        
    
        var popup_44d0eb265fb0417d8e8e1b374f851687 = L.popup({"maxWidth": "100%"});

        
            var html_504721cae0994b1a8d5d6b06a6be6daa = $(`<div id="html_504721cae0994b1a8d5d6b06a6be6daa" style="width: 100.0%; height: 100.0%;">Sector:<br>LE4 0<br><br>All usual residents:<br>15259</div>`)[0];
            popup_44d0eb265fb0417d8e8e1b374f851687.setContent(html_504721cae0994b1a8d5d6b06a6be6daa);
        

        marker_e56fd14af5ef498ca3cd8fb1337b0447.bindPopup(popup_44d0eb265fb0417d8e8e1b374f851687)
        ;

        
    
    
            marker_e56fd14af5ef498ca3cd8fb1337b0447.bindTooltip(
                `<div>
                     Click me!
                 </div>`,
                {"sticky": true}
            );
        
    
            var marker_9fce3f84ebc344bf86846a414c6e11f9 = L.marker(
                [52.67041221951218, -1.1672387926829266],
                {}
            ).addTo(map_dbb9e3211a79400db6c52ebdeb5ae881);
        
    
        var popup_ab57debb3799476d9a2d266202a3046b = L.popup({"maxWidth": "100%"});

        
            var html_0720ce436320477d80d49a3722574a26 = $(`<div id="html_0720ce436320477d80d49a3722574a26" style="width: 100.0%; height: 100.0%;">Sector:<br>LE4 1<br><br>All usual residents:<br>4793</div>`)[0];
            popup_ab57debb3799476d9a2d266202a3046b.setContent(html_0720ce436320477d80d49a3722574a26);
        

        marker_9fce3f84ebc344bf86846a414c6e11f9.bindPopup(popup_ab57debb3799476d9a2d266202a3046b)
        ;

        
    
    
            marker_9fce3f84ebc344bf86846a414c6e11f9.bindTooltip(
                `<div>
                     Click me!
                 </div>`,
                {"sticky": true}
            );
        
    
            var marker_ac136caf3d7d4b8cb833d47d5661ca4b = L.marker(
                [52.66640351012143, -1.1431581214574909],
                {}
            ).addTo(map_dbb9e3211a79400db6c52ebdeb5ae881);
        
    
        var popup_88a901fd676343c98da080da721e4e27 = L.popup({"maxWidth": "100%"});

        
            var html_93ffe6e342a34429b8f0cb1f0abd4a24 = $(`<div id="html_93ffe6e342a34429b8f0cb1f0abd4a24" style="width: 100.0%; height: 100.0%;">Sector:<br>LE4 2<br><br>All usual residents:<br>10402</div>`)[0];
            popup_88a901fd676343c98da080da721e4e27.setContent(html_93ffe6e342a34429b8f0cb1f0abd4a24);
        

        marker_ac136caf3d7d4b8cb833d47d5661ca4b.bindPopup(popup_88a901fd676343c98da080da721e4e27)
        ;

        
    
    
            marker_ac136caf3d7d4b8cb833d47d5661ca4b.bindTooltip(
                `<div>
                     Click me!
                 </div>`,
                {"sticky": true}
            );
        
    
            var marker_87e2be70c0b9473daa3ac2edf1524cbe = L.marker(
                [52.68215503783789, -1.1314374378378378],
                {}
            ).addTo(map_dbb9e3211a79400db6c52ebdeb5ae881);
        
    
        var popup_40841d40a4c44412979597738c20dfc2 = L.popup({"maxWidth": "100%"});

        
            var html_6478fdbbf155475db19d7c7d2a6b5acb = $(`<div id="html_6478fdbbf155475db19d7c7d2a6b5acb" style="width: 100.0%; height: 100.0%;">Sector:<br>LE4 3<br><br>All usual residents:<br>5597</div>`)[0];
            popup_40841d40a4c44412979597738c20dfc2.setContent(html_6478fdbbf155475db19d7c7d2a6b5acb);
        

        marker_87e2be70c0b9473daa3ac2edf1524cbe.bindPopup(popup_40841d40a4c44412979597738c20dfc2)
        ;

        
    
    
            marker_87e2be70c0b9473daa3ac2edf1524cbe.bindTooltip(
                `<div>
                     Click me!
                 </div>`,
                {"sticky": true}
            );
        
    
            var marker_4bd0b86730454549b29386b9de1bfe15 = L.marker(
                [52.678727544303804, -1.1209136518987337],
                {}
            ).addTo(map_dbb9e3211a79400db6c52ebdeb5ae881);
        
    
        var popup_609b08d4a35a4a2987076096f79de8a3 = L.popup({"maxWidth": "100%"});

        
            var html_eff2a5efcc3444c3b0a9a34b90a807db = $(`<div id="html_eff2a5efcc3444c3b0a9a34b90a807db" style="width: 100.0%; height: 100.0%;">Sector:<br>LE4 4<br><br>All usual residents:<br>6619</div>`)[0];
            popup_609b08d4a35a4a2987076096f79de8a3.setContent(html_eff2a5efcc3444c3b0a9a34b90a807db);
        

        marker_4bd0b86730454549b29386b9de1bfe15.bindPopup(popup_609b08d4a35a4a2987076096f79de8a3)
        ;

        
    
    
            marker_4bd0b86730454549b29386b9de1bfe15.bindTooltip(
                `<div>
                     Click me!
                 </div>`,
                {"sticky": true}
            );
        
    
            var marker_647d315649da4a4d900c6054c946dd6a = L.marker(
                [52.65343969021738, -1.1263957608695656],
                {}
            ).addTo(map_dbb9e3211a79400db6c52ebdeb5ae881);
        
    
        var popup_45a73b2747b74bbcb7787f7088e34318 = L.popup({"maxWidth": "100%"});

        
            var html_d7ae811fce864576b7bb4678e90fa162 = $(`<div id="html_d7ae811fce864576b7bb4678e90fa162" style="width: 100.0%; height: 100.0%;">Sector:<br>LE4 5<br><br>All usual residents:<br>8951</div>`)[0];
            popup_45a73b2747b74bbcb7787f7088e34318.setContent(html_d7ae811fce864576b7bb4678e90fa162);
        

        marker_647d315649da4a4d900c6054c946dd6a.bindPopup(popup_45a73b2747b74bbcb7787f7088e34318)
        ;

        
    
    
            marker_647d315649da4a4d900c6054c946dd6a.bindTooltip(
                `<div>
                     Click me!
                 </div>`,
                {"sticky": true}
            );
        
    
            var marker_9661ef6c6170443ba4f33776ffb67afd = L.marker(
                [52.650566478494646, -1.115081548387097],
                {}
            ).addTo(map_dbb9e3211a79400db6c52ebdeb5ae881);
        
    
        var popup_ca574d5624724091bc70b5448cc061ac = L.popup({"maxWidth": "100%"});

        
            var html_5acb29decea24103b8b879bc0e4a4643 = $(`<div id="html_5acb29decea24103b8b879bc0e4a4643" style="width: 100.0%; height: 100.0%;">Sector:<br>LE4 6<br><br>All usual residents:<br>15314</div>`)[0];
            popup_ca574d5624724091bc70b5448cc061ac.setContent(html_5acb29decea24103b8b879bc0e4a4643);
        

        marker_9661ef6c6170443ba4f33776ffb67afd.bindPopup(popup_ca574d5624724091bc70b5448cc061ac)
        ;

        
    
    
            marker_9661ef6c6170443ba4f33776ffb67afd.bindTooltip(
                `<div>
                     Click me!
                 </div>`,
                {"sticky": true}
            );
        
    
            var marker_01da7a9de3a54904be12b78ae8d9bf28 = L.marker(
                [52.66211825443789, -1.107626408284024],
                {}
            ).addTo(map_dbb9e3211a79400db6c52ebdeb5ae881);
        
    
        var popup_841fc405f8cf41be93e85fb5adc85f4c = L.popup({"maxWidth": "100%"});

        
            var html_acf348fe7ab945bb81be16ab3e735cc1 = $(`<div id="html_acf348fe7ab945bb81be16ab3e735cc1" style="width: 100.0%; height: 100.0%;">Sector:<br>LE4 7<br><br>All usual residents:<br>12048</div>`)[0];
            popup_841fc405f8cf41be93e85fb5adc85f4c.setContent(html_acf348fe7ab945bb81be16ab3e735cc1);
        

        marker_01da7a9de3a54904be12b78ae8d9bf28.bindPopup(popup_841fc405f8cf41be93e85fb5adc85f4c)
        ;

        
    
    
            marker_01da7a9de3a54904be12b78ae8d9bf28.bindTooltip(
                `<div>
                     Click me!
                 </div>`,
                {"sticky": true}
            );
        
    
            var marker_c3ab67aa2f664b259ea769715288d85b = L.marker(
                [52.676062737967946, -1.0933883636363637],
                {}
            ).addTo(map_dbb9e3211a79400db6c52ebdeb5ae881);
        
    
        var popup_3da0291e76b6487dac9494a7bbaa05f5 = L.popup({"maxWidth": "100%"});

        
            var html_a99ad94f204a4976961d6fb812db0742 = $(`<div id="html_a99ad94f204a4976961d6fb812db0742" style="width: 100.0%; height: 100.0%;">Sector:<br>LE4 8<br><br>All usual residents:<br>9668</div>`)[0];
            popup_3da0291e76b6487dac9494a7bbaa05f5.setContent(html_a99ad94f204a4976961d6fb812db0742);
        

        marker_c3ab67aa2f664b259ea769715288d85b.bindPopup(popup_3da0291e76b6487dac9494a7bbaa05f5)
        ;

        
    
    
            marker_c3ab67aa2f664b259ea769715288d85b.bindTooltip(
                `<div>
                     Click me!
                 </div>`,
                {"sticky": true}
            );
        
    
            var marker_e1556202eec04bd69498cd041002d9eb = L.marker(
                [52.6581036666667, -1.091952596491228],
                {}
            ).addTo(map_dbb9e3211a79400db6c52ebdeb5ae881);
        
    
        var popup_aed0078b0cc3441782c9eec339aed101 = L.popup({"maxWidth": "100%"});

        
            var html_51e89b91b46d42ac9a53773929627965 = $(`<div id="html_51e89b91b46d42ac9a53773929627965" style="width: 100.0%; height: 100.0%;">Sector:<br>LE4 9<br><br>All usual residents:<br>8406</div>`)[0];
            popup_aed0078b0cc3441782c9eec339aed101.setContent(html_51e89b91b46d42ac9a53773929627965);
        

        marker_e1556202eec04bd69498cd041002d9eb.bindPopup(popup_aed0078b0cc3441782c9eec339aed101)
        ;

        
    
    
            marker_e1556202eec04bd69498cd041002d9eb.bindTooltip(
                `<div>
                     Click me!
                 </div>`,
                {"sticky": true}
            );
        
    
            var marker_576bb600d2fd4139b300c828f98dd521 = L.marker(
                [52.61292475000001, -1.1949060416666673],
                {}
            ).addTo(map_dbb9e3211a79400db6c52ebdeb5ae881);
        
    
        var popup_9416ba158d7c4233a7faaf3ac23eff07 = L.popup({"maxWidth": "100%"});

        
            var html_e3ed6d7aa8b9420db4352f8b7eb83a73 = $(`<div id="html_e3ed6d7aa8b9420db4352f8b7eb83a73" style="width: 100.0%; height: 100.0%;">Sector:<br>LE419<br><br>All usual residents:<br>0</div>`)[0];
            popup_9416ba158d7c4233a7faaf3ac23eff07.setContent(html_e3ed6d7aa8b9420db4352f8b7eb83a73);
        

        marker_576bb600d2fd4139b300c828f98dd521.bindPopup(popup_9416ba158d7c4233a7faaf3ac23eff07)
        ;

        
    
    
            marker_576bb600d2fd4139b300c828f98dd521.bindTooltip(
                `<div>
                     Click me!
                 </div>`,
                {"sticky": true}
            );
        
    
            var marker_e9461e5c18824bc4b118b490bd7f69c5 = L.marker(
                [52.64551907228916, -1.095630927710843],
                {}
            ).addTo(map_dbb9e3211a79400db6c52ebdeb5ae881);
        
    
        var popup_3757b83ef41847afbad241b574f93c65 = L.popup({"maxWidth": "100%"});

        
            var html_6f3bbac66d7c481fbb8e11daaebf1d84 = $(`<div id="html_6f3bbac66d7c481fbb8e11daaebf1d84" style="width: 100.0%; height: 100.0%;">Sector:<br>LE5 0<br><br>All usual residents:<br>8025</div>`)[0];
            popup_3757b83ef41847afbad241b574f93c65.setContent(html_6f3bbac66d7c481fbb8e11daaebf1d84);
        

        marker_e9461e5c18824bc4b118b490bd7f69c5.bindPopup(popup_3757b83ef41847afbad241b574f93c65)
        ;

        
    
    
            marker_e9461e5c18824bc4b118b490bd7f69c5.bindTooltip(
                `<div>
                     Click me!
                 </div>`,
                {"sticky": true}
            );
        
    
            var marker_fb9bf0fdeea443c79d5197fd8de3f49f = L.marker(
                [52.65266292356688, -1.0638775318471336],
                {}
            ).addTo(map_dbb9e3211a79400db6c52ebdeb5ae881);
        
    
        var popup_9c5856cc7f274fa099678ba0ba4b257f = L.popup({"maxWidth": "100%"});

        
            var html_9f5583254d394c7aaf5f7b42f967e0ee = $(`<div id="html_9f5583254d394c7aaf5f7b42f967e0ee" style="width: 100.0%; height: 100.0%;">Sector:<br>LE5 1<br><br>All usual residents:<br>16743</div>`)[0];
            popup_9c5856cc7f274fa099678ba0ba4b257f.setContent(html_9f5583254d394c7aaf5f7b42f967e0ee);
        

        marker_fb9bf0fdeea443c79d5197fd8de3f49f.bindPopup(popup_9c5856cc7f274fa099678ba0ba4b257f)
        ;

        
    
    
            marker_fb9bf0fdeea443c79d5197fd8de3f49f.bindTooltip(
                `<div>
                     Click me!
                 </div>`,
                {"sticky": true}
            );
        
    
            var marker_26cdf1e3d10443b684dad92df24b9a52 = L.marker(
                [52.639081206896556, -1.061378683908046],
                {}
            ).addTo(map_dbb9e3211a79400db6c52ebdeb5ae881);
        
    
        var popup_4de6a2362a0f4467b8d3c7b306ee48af = L.popup({"maxWidth": "100%"});

        
            var html_0659a8b4ad08424493e84468144fdbd3 = $(`<div id="html_0659a8b4ad08424493e84468144fdbd3" style="width: 100.0%; height: 100.0%;">Sector:<br>LE5 2<br><br>All usual residents:<br>10596</div>`)[0];
            popup_4de6a2362a0f4467b8d3c7b306ee48af.setContent(html_0659a8b4ad08424493e84468144fdbd3);
        

        marker_26cdf1e3d10443b684dad92df24b9a52.bindPopup(popup_4de6a2362a0f4467b8d3c7b306ee48af)
        ;

        
    
    
            marker_26cdf1e3d10443b684dad92df24b9a52.bindTooltip(
                `<div>
                     Click me!
                 </div>`,
                {"sticky": true}
            );
        
    
            var marker_1097091ecf864fcda9611cf50842db49 = L.marker(
                [52.63874488749998, -1.1084109999999996],
                {}
            ).addTo(map_dbb9e3211a79400db6c52ebdeb5ae881);
        
    
        var popup_cc560149dda1450bb6dce3aa07b73b63 = L.popup({"maxWidth": "100%"});

        
            var html_961bd32e97084e3eb6d443c0c2644cfc = $(`<div id="html_961bd32e97084e3eb6d443c0c2644cfc" style="width: 100.0%; height: 100.0%;">Sector:<br>LE5 3<br><br>All usual residents:<br>9933</div>`)[0];
            popup_cc560149dda1450bb6dce3aa07b73b63.setContent(html_961bd32e97084e3eb6d443c0c2644cfc);
        

        marker_1097091ecf864fcda9611cf50842db49.bindPopup(popup_cc560149dda1450bb6dce3aa07b73b63)
        ;

        
    
    
            marker_1097091ecf864fcda9611cf50842db49.bindTooltip(
                `<div>
                     Click me!
                 </div>`,
                {"sticky": true}
            );
        
    
            var marker_a4ab31f3c867459caf192f97ccdd6a33 = L.marker(
                [52.63547563636363, -1.0898221148325362],
                {}
            ).addTo(map_dbb9e3211a79400db6c52ebdeb5ae881);
        
    
        var popup_dc14d38aef7e43b7b6a7e7af91fa3e18 = L.popup({"maxWidth": "100%"});

        
            var html_a5794f22463244f6b8dbc20bafaf80da = $(`<div id="html_a5794f22463244f6b8dbc20bafaf80da" style="width: 100.0%; height: 100.0%;">Sector:<br>LE5 4<br><br>All usual residents:<br>13782</div>`)[0];
            popup_dc14d38aef7e43b7b6a7e7af91fa3e18.setContent(html_a5794f22463244f6b8dbc20bafaf80da);
        

        marker_a4ab31f3c867459caf192f97ccdd6a33.bindPopup(popup_dc14d38aef7e43b7b6a7e7af91fa3e18)
        ;

        
    
    
            marker_a4ab31f3c867459caf192f97ccdd6a33.bindTooltip(
                `<div>
                     Click me!
                 </div>`,
                {"sticky": true}
            );
        
    
            var marker_f965db23d56c446b9f5317ae367e9e95 = L.marker(
                [52.627037571428595, -1.1015362321428566],
                {}
            ).addTo(map_dbb9e3211a79400db6c52ebdeb5ae881);
        
    
        var popup_d0c0fa8e03df4bb6bd9dc0a96844ba30 = L.popup({"maxWidth": "100%"});

        
            var html_166567c2ab1841ea9f1fe92472915562 = $(`<div id="html_166567c2ab1841ea9f1fe92472915562" style="width: 100.0%; height: 100.0%;">Sector:<br>LE5 5<br><br>All usual residents:<br>17563</div>`)[0];
            popup_d0c0fa8e03df4bb6bd9dc0a96844ba30.setContent(html_166567c2ab1841ea9f1fe92472915562);
        

        marker_f965db23d56c446b9f5317ae367e9e95.bindPopup(popup_d0c0fa8e03df4bb6bd9dc0a96844ba30)
        ;

        
    
    
            marker_f965db23d56c446b9f5317ae367e9e95.bindTooltip(
                `<div>
                     Click me!
                 </div>`,
                {"sticky": true}
            );
        
    
            var marker_334f166f58bf4740b5dc6755dab2e98a = L.marker(
                [52.62710280459775, -1.068637178160919],
                {}
            ).addTo(map_dbb9e3211a79400db6c52ebdeb5ae881);
        
    
        var popup_7b78a7120eda4fac8f6db6ac9109d683 = L.popup({"maxWidth": "100%"});

        
            var html_e0feada172df471f95d9018ff1115bb5 = $(`<div id="html_e0feada172df471f95d9018ff1115bb5" style="width: 100.0%; height: 100.0%;">Sector:<br>LE5 6<br><br>All usual residents:<br>8793</div>`)[0];
            popup_7b78a7120eda4fac8f6db6ac9109d683.setContent(html_e0feada172df471f95d9018ff1115bb5);
        

        marker_334f166f58bf4740b5dc6755dab2e98a.bindPopup(popup_7b78a7120eda4fac8f6db6ac9109d683)
        ;

        
    
    
            marker_334f166f58bf4740b5dc6755dab2e98a.bindTooltip(
                `<div>
                     Click me!
                 </div>`,
                {"sticky": true}
            );
        
    
            var marker_737959e2b1014cdcb0ab899503a2e60a = L.marker(
                [52.612927120000016, -1.1949051200000007],
                {}
            ).addTo(map_dbb9e3211a79400db6c52ebdeb5ae881);
        
    
        var popup_0d4abf78a3ab4864b05545578d1d8703 = L.popup({"maxWidth": "100%"});

        
            var html_c4425642a1f94f5aa55291e17ba65d30 = $(`<div id="html_c4425642a1f94f5aa55291e17ba65d30" style="width: 100.0%; height: 100.0%;">Sector:<br>LE5 9<br><br>All usual residents:<br>0</div>`)[0];
            popup_0d4abf78a3ab4864b05545578d1d8703.setContent(html_c4425642a1f94f5aa55291e17ba65d30);
        

        marker_737959e2b1014cdcb0ab899503a2e60a.bindPopup(popup_0d4abf78a3ab4864b05545578d1d8703)
        ;

        
    
    
            marker_737959e2b1014cdcb0ab899503a2e60a.bindTooltip(
                `<div>
                     Click me!
                 </div>`,
                {"sticky": true}
            );
        
    
            var marker_4cd4e3e3d5c34a91a7e84963da103b66 = L.marker(
                [52.632799, -1.125337],
                {}
            ).addTo(map_dbb9e3211a79400db6c52ebdeb5ae881);
        
    
        var popup_29cf067f7b7e478984b21fc23d491c84 = L.popup({"maxWidth": "100%"});

        
            var html_95f41768042a42b5af1f4865bf27bd60 = $(`<div id="html_95f41768042a42b5af1f4865bf27bd60" style="width: 100.0%; height: 100.0%;">Sector:<br>LE557<br><br>All usual residents:<br>0</div>`)[0];
            popup_29cf067f7b7e478984b21fc23d491c84.setContent(html_95f41768042a42b5af1f4865bf27bd60);
        

        marker_4cd4e3e3d5c34a91a7e84963da103b66.bindPopup(popup_29cf067f7b7e478984b21fc23d491c84)
        ;

        
    
    
            marker_4cd4e3e3d5c34a91a7e84963da103b66.bindTooltip(
                `<div>
                     Click me!
                 </div>`,
                {"sticky": true}
            );
        
    
            var marker_e4d1c39d41a149f0bd40475c2cd499ec = L.marker(
                [52.65708743319838, -1.2330841619433202],
                {}
            ).addTo(map_dbb9e3211a79400db6c52ebdeb5ae881);
        
    
        var popup_3e5d2cb278134f5eaf1be53aff531744 = L.popup({"maxWidth": "100%"});

        
            var html_ebc5b0fe9dbe4f08b0e08ee91f35f772 = $(`<div id="html_ebc5b0fe9dbe4f08b0e08ee91f35f772" style="width: 100.0%; height: 100.0%;">Sector:<br>LE6 0<br><br>All usual residents:<br>12073</div>`)[0];
            popup_3e5d2cb278134f5eaf1be53aff531744.setContent(html_ebc5b0fe9dbe4f08b0e08ee91f35f772);
        

        marker_e4d1c39d41a149f0bd40475c2cd499ec.bindPopup(popup_3e5d2cb278134f5eaf1be53aff531744)
        ;

        
    
    
            marker_e4d1c39d41a149f0bd40475c2cd499ec.bindTooltip(
                `<div>
                     Click me!
                 </div>`,
                {"sticky": true}
            );
        
    
            var marker_d42178abb225412ca2b17f9147edcfb0 = L.marker(
                [52.68626225161294, -1.3448324322580638],
                {}
            ).addTo(map_dbb9e3211a79400db6c52ebdeb5ae881);
        
    
        var popup_a22c2a2bd9674682830b5ce95cca7b38 = L.popup({"maxWidth": "100%"});

        
            var html_3eba0bc7700a4baf8a5c9182a1276a14 = $(`<div id="html_3eba0bc7700a4baf8a5c9182a1276a14" style="width: 100.0%; height: 100.0%;">Sector:<br>LE671<br><br>All usual residents:<br>5471</div>`)[0];
            popup_a22c2a2bd9674682830b5ce95cca7b38.setContent(html_3eba0bc7700a4baf8a5c9182a1276a14);
        

        marker_d42178abb225412ca2b17f9147edcfb0.bindPopup(popup_a22c2a2bd9674682830b5ce95cca7b38)
        ;

        
    
    
            marker_d42178abb225412ca2b17f9147edcfb0.bindTooltip(
                `<div>
                     Click me!
                 </div>`,
                {"sticky": true}
            );
        
    
            var marker_12a045da14ea4f5386a0d9e90a252be0 = L.marker(
                [52.68759629054058, -1.2803491689189197],
                {}
            ).addTo(map_dbb9e3211a79400db6c52ebdeb5ae881);
        
    
        var popup_de401f14091e4a80971986c9e4d53b8e = L.popup({"maxWidth": "100%"});

        
            var html_540a3ae139734a93acdb82ea769d746a = $(`<div id="html_540a3ae139734a93acdb82ea769d746a" style="width: 100.0%; height: 100.0%;">Sector:<br>LE679<br><br>All usual residents:<br>5975</div>`)[0];
            popup_de401f14091e4a80971986c9e4d53b8e.setContent(html_540a3ae139734a93acdb82ea769d746a);
        

        marker_12a045da14ea4f5386a0d9e90a252be0.bindPopup(popup_de401f14091e4a80971986c9e4d53b8e)
        ;

        
    
    
            marker_12a045da14ea4f5386a0d9e90a252be0.bindTooltip(
                `<div>
                     Click me!
                 </div>`,
                {"sticky": true}
            );
        
    
            var marker_75794bdf73834823937c253d62688139 = L.marker(
                [52.6977567540984, -1.0835818770491799],
                {}
            ).addTo(map_dbb9e3211a79400db6c52ebdeb5ae881);
        
    
        var popup_03b4611f4da8408e9f8717057440751f = L.popup({"maxWidth": "100%"});

        
            var html_0cb409266f4e4d3ab346c3bf3b94c83f = $(`<div id="html_0cb409266f4e4d3ab346c3bf3b94c83f" style="width: 100.0%; height: 100.0%;">Sector:<br>LE7 1<br><br>All usual residents:<br>5695</div>`)[0];
            popup_03b4611f4da8408e9f8717057440751f.setContent(html_0cb409266f4e4d3ab346c3bf3b94c83f);
        

        marker_75794bdf73834823937c253d62688139.bindPopup(popup_03b4611f4da8408e9f8717057440751f)
        ;

        
    
    
            marker_75794bdf73834823937c253d62688139.bindTooltip(
                `<div>
                     Click me!
                 </div>`,
                {"sticky": true}
            );
        
    
            var marker_03014c6a1b5f482d9c5e7a78bb7582b9 = L.marker(
                [52.69522076388889, -1.069988673611111],
                {}
            ).addTo(map_dbb9e3211a79400db6c52ebdeb5ae881);
        
    
        var popup_57663b0952a34f7f9e73a6584481d2b4 = L.popup({"maxWidth": "100%"});

        
            var html_4f11867e29464780b3bf172f7d142696 = $(`<div id="html_4f11867e29464780b3bf172f7d142696" style="width: 100.0%; height: 100.0%;">Sector:<br>LE7 2<br><br>All usual residents:<br>7109</div>`)[0];
            popup_57663b0952a34f7f9e73a6584481d2b4.setContent(html_4f11867e29464780b3bf172f7d142696);
        

        marker_03014c6a1b5f482d9c5e7a78bb7582b9.bindPopup(popup_57663b0952a34f7f9e73a6584481d2b4)
        ;

        
    
    
            marker_03014c6a1b5f482d9c5e7a78bb7582b9.bindTooltip(
                `<div>
                     Click me!
                 </div>`,
                {"sticky": true}
            );
        
    
            var marker_2e3c222002454498a93b146f82259994 = L.marker(
                [52.703958737179505, -1.045343967948718],
                {}
            ).addTo(map_dbb9e3211a79400db6c52ebdeb5ae881);
        
    
        var popup_2df38562743c4925ae6598539b2f005a = L.popup({"maxWidth": "100%"});

        
            var html_0a97352e051f4b43b5338599673d6489 = $(`<div id="html_0a97352e051f4b43b5338599673d6489" style="width: 100.0%; height: 100.0%;">Sector:<br>LE7 3<br><br>All usual residents:<br>5309</div>`)[0];
            popup_2df38562743c4925ae6598539b2f005a.setContent(html_0a97352e051f4b43b5338599673d6489);
        

        marker_2e3c222002454498a93b146f82259994.bindPopup(popup_2df38562743c4925ae6598539b2f005a)
        ;

        
    
    
            marker_2e3c222002454498a93b146f82259994.bindTooltip(
                `<div>
                     Click me!
                 </div>`,
                {"sticky": true}
            );
        
    
            var marker_d358347583ba49f4bd16c3ae664b3d29 = L.marker(
                [52.721366292035405, -1.0401161415929205],
                {}
            ).addTo(map_dbb9e3211a79400db6c52ebdeb5ae881);
        
    
        var popup_e391821c12764d8aa0935ec9b7684779 = L.popup({"maxWidth": "100%"});

        
            var html_fe74cde9f0e34a468b793a4e5889302d = $(`<div id="html_fe74cde9f0e34a468b793a4e5889302d" style="width: 100.0%; height: 100.0%;">Sector:<br>LE7 4<br><br>All usual residents:<br>4097</div>`)[0];
            popup_e391821c12764d8aa0935ec9b7684779.setContent(html_fe74cde9f0e34a468b793a4e5889302d);
        

        marker_d358347583ba49f4bd16c3ae664b3d29.bindPopup(popup_e391821c12764d8aa0935ec9b7684779)
        ;

        
    
    
            marker_d358347583ba49f4bd16c3ae664b3d29.bindTooltip(
                `<div>
                     Click me!
                 </div>`,
                {"sticky": true}
            );
        
    
            var marker_4a205b1a23624427aac065389c576ec4 = L.marker(
                [52.69069384210526, -1.1672439195046445],
                {}
            ).addTo(map_dbb9e3211a79400db6c52ebdeb5ae881);
        
    
        var popup_fbc8b69892af4cb48414cff5b76b9874 = L.popup({"maxWidth": "100%"});

        
            var html_8b354617720c4509a102a91d1fecabd2 = $(`<div id="html_8b354617720c4509a102a91d1fecabd2" style="width: 100.0%; height: 100.0%;">Sector:<br>LE7 7<br><br>All usual residents:<br>12499</div>`)[0];
            popup_fbc8b69892af4cb48414cff5b76b9874.setContent(html_8b354617720c4509a102a91d1fecabd2);
        

        marker_4a205b1a23624427aac065389c576ec4.bindPopup(popup_fbc8b69892af4cb48414cff5b76b9874)
        ;

        
    
    
            marker_4a205b1a23624427aac065389c576ec4.bindTooltip(
                `<div>
                     Click me!
                 </div>`,
                {"sticky": true}
            );
        
    
            var marker_982abc2642d9406ba6edcdcf6c2897f9 = L.marker(
                [52.629003320872265, -0.9933804018691598],
                {}
            ).addTo(map_dbb9e3211a79400db6c52ebdeb5ae881);
        
    
        var popup_795c5d9eceb14705946828ca4ad8dd2d = L.popup({"maxWidth": "100%"});

        
            var html_8323d21934d84bf0bd64cbc09b2f9f1a = $(`<div id="html_8323d21934d84bf0bd64cbc09b2f9f1a" style="width: 100.0%; height: 100.0%;">Sector:<br>LE7 9<br><br>All usual residents:<br>10072</div>`)[0];
            popup_795c5d9eceb14705946828ca4ad8dd2d.setContent(html_8323d21934d84bf0bd64cbc09b2f9f1a);
        

        marker_982abc2642d9406ba6edcdcf6c2897f9.bindPopup(popup_795c5d9eceb14705946828ca4ad8dd2d)
        ;

        
    
    
            marker_982abc2642d9406ba6edcdcf6c2897f9.bindTooltip(
                `<div>
                     Click me!
                 </div>`,
                {"sticky": true}
            );
        
    
            var marker_b53f4e3d77f74f3f88ded1c3b8e1fde3 = L.marker(
                [52.53917160638299, -0.9974856755319153],
                {}
            ).addTo(map_dbb9e3211a79400db6c52ebdeb5ae881);
        
    
        var popup_5a98407264dc4a179e45e79d9f67fee3 = L.popup({"maxWidth": "100%"});

        
            var html_be093786ffe64ff1885c34078f680688 = $(`<div id="html_be093786ffe64ff1885c34078f680688" style="width: 100.0%; height: 100.0%;">Sector:<br>LE8 0<br><br>All usual residents:<br>6415</div>`)[0];
            popup_5a98407264dc4a179e45e79d9f67fee3.setContent(html_be093786ffe64ff1885c34078f680688);
        

        marker_b53f4e3d77f74f3f88ded1c3b8e1fde3.bindPopup(popup_5a98407264dc4a179e45e79d9f67fee3)
        ;

        
    
    
            marker_b53f4e3d77f74f3f88ded1c3b8e1fde3.bindTooltip(
                `<div>
                     Click me!
                 </div>`,
                {"sticky": true}
            );
        
    
            var marker_6bff092a2974432f8dcc6bea68a81ff7 = L.marker(
                [52.57085617829457, -1.1640197596899222],
                {}
            ).addTo(map_dbb9e3211a79400db6c52ebdeb5ae881);
        
    
        var popup_0cb18879c5a247aea095f1506b64e6e4 = L.popup({"maxWidth": "100%"});

        
            var html_1e58a1d15e25451ca4fa92b332adf04b = $(`<div id="html_1e58a1d15e25451ca4fa92b332adf04b" style="width: 100.0%; height: 100.0%;">Sector:<br>LE8 4<br><br>All usual residents:<br>6194</div>`)[0];
            popup_0cb18879c5a247aea095f1506b64e6e4.setContent(html_1e58a1d15e25451ca4fa92b332adf04b);
        

        marker_6bff092a2974432f8dcc6bea68a81ff7.bindPopup(popup_0cb18879c5a247aea095f1506b64e6e4)
        ;

        
    
    
            marker_6bff092a2974432f8dcc6bea68a81ff7.bindTooltip(
                `<div>
                     Click me!
                 </div>`,
                {"sticky": true}
            );
        
    
            var marker_68a5149e49bb4adeb46f627002753eb6 = L.marker(
                [52.55181390588237, -1.1382774117647065],
                {}
            ).addTo(map_dbb9e3211a79400db6c52ebdeb5ae881);
        
    
        var popup_5d4a2258a4544ebc899c3801871e8656 = L.popup({"maxWidth": "100%"});

        
            var html_ee8cc122c8d245dfaaf12a8a5b584cea = $(`<div id="html_ee8cc122c8d245dfaaf12a8a5b584cea" style="width: 100.0%; height: 100.0%;">Sector:<br>LE8 5<br><br>All usual residents:<br>6944</div>`)[0];
            popup_5d4a2258a4544ebc899c3801871e8656.setContent(html_ee8cc122c8d245dfaaf12a8a5b584cea);
        

        marker_68a5149e49bb4adeb46f627002753eb6.bindPopup(popup_5d4a2258a4544ebc899c3801871e8656)
        ;

        
    
    
            marker_68a5149e49bb4adeb46f627002753eb6.bindTooltip(
                `<div>
                     Click me!
                 </div>`,
                {"sticky": true}
            );
        
    
            var marker_8e5d663a9c7d4dce983de987a204c2f6 = L.marker(
                [52.5638362485207, -1.176283668639053],
                {}
            ).addTo(map_dbb9e3211a79400db6c52ebdeb5ae881);
        
    
        var popup_ea66af93c72b443e94f132b6a0655a53 = L.popup({"maxWidth": "100%"});

        
            var html_bc9be4cd311c4919a9b153ab27bab28f = $(`<div id="html_bc9be4cd311c4919a9b153ab27bab28f" style="width: 100.0%; height: 100.0%;">Sector:<br>LE8 6<br><br>All usual residents:<br>6893</div>`)[0];
            popup_ea66af93c72b443e94f132b6a0655a53.setContent(html_bc9be4cd311c4919a9b153ab27bab28f);
        

        marker_8e5d663a9c7d4dce983de987a204c2f6.bindPopup(popup_ea66af93c72b443e94f132b6a0655a53)
        ;

        
    
    
            marker_8e5d663a9c7d4dce983de987a204c2f6.bindTooltip(
                `<div>
                     Click me!
                 </div>`,
                {"sticky": true}
            );
        
    
            var marker_f301c0e6ff9c44349f8f2d6ef23e0f91 = L.marker(
                [52.53391998989898, -1.045930525252525],
                {}
            ).addTo(map_dbb9e3211a79400db6c52ebdeb5ae881);
        
    
        var popup_52bf129e714a45ceba028c98d2eb65b8 = L.popup({"maxWidth": "100%"});

        
            var html_f5ca2e5201b44ea5aaacab24e0df1e22 = $(`<div id="html_f5ca2e5201b44ea5aaacab24e0df1e22" style="width: 100.0%; height: 100.0%;">Sector:<br>LE8 8<br><br>All usual residents:<br>4894</div>`)[0];
            popup_52bf129e714a45ceba028c98d2eb65b8.setContent(html_f5ca2e5201b44ea5aaacab24e0df1e22);
        

        marker_f301c0e6ff9c44349f8f2d6ef23e0f91.bindPopup(popup_52bf129e714a45ceba028c98d2eb65b8)
        ;

        
    
    
            marker_f301c0e6ff9c44349f8f2d6ef23e0f91.bindTooltip(
                `<div>
                     Click me!
                 </div>`,
                {"sticky": true}
            );
        
    
            var marker_7e780490a8094b54b8bbfa3f40dda5e8 = L.marker(
                [52.57575111764705, -1.0279773725490202],
                {}
            ).addTo(map_dbb9e3211a79400db6c52ebdeb5ae881);
        
    
        var popup_06fbcbae385e4eedb5e2dccbc6314c64 = L.popup({"maxWidth": "100%"});

        
            var html_e9784c4646a94bd987b06228ddfad182 = $(`<div id="html_e9784c4646a94bd987b06228ddfad182" style="width: 100.0%; height: 100.0%;">Sector:<br>LE8 9<br><br>All usual residents:<br>3673</div>`)[0];
            popup_06fbcbae385e4eedb5e2dccbc6314c64.setContent(html_e9784c4646a94bd987b06228ddfad182);
        

        marker_7e780490a8094b54b8bbfa3f40dda5e8.bindPopup(popup_06fbcbae385e4eedb5e2dccbc6314c64)
        ;

        
    
    
            marker_7e780490a8094b54b8bbfa3f40dda5e8.bindTooltip(
                `<div>
                     Click me!
                 </div>`,
                {"sticky": true}
            );
        
    
            var marker_aee1f66afe1a4fd389d1a551e1eacc5f = L.marker(
                [52.58501342857143, -1.1456344285714286],
                {}
            ).addTo(map_dbb9e3211a79400db6c52ebdeb5ae881);
        
    
        var popup_0df899e7f4494e6abb8c3a71e0c6bc3e = L.popup({"maxWidth": "100%"});

        
            var html_eda8c99163a54f9fbd78345f94c99ac3 = $(`<div id="html_eda8c99163a54f9fbd78345f94c99ac3" style="width: 100.0%; height: 100.0%;">Sector:<br>LE872<br><br>All usual residents:<br>0</div>`)[0];
            popup_0df899e7f4494e6abb8c3a71e0c6bc3e.setContent(html_eda8c99163a54f9fbd78345f94c99ac3);
        

        marker_aee1f66afe1a4fd389d1a551e1eacc5f.bindPopup(popup_0df899e7f4494e6abb8c3a71e0c6bc3e)
        ;

        
    
    
            marker_aee1f66afe1a4fd389d1a551e1eacc5f.bindTooltip(
                `<div>
                     Click me!
                 </div>`,
                {"sticky": true}
            );
        
    
            var marker_d8c2eb75bfb24801a0297c0ef70522a8 = L.marker(
                [52.63649299999999, -1.1312029999999995],
                {}
            ).addTo(map_dbb9e3211a79400db6c52ebdeb5ae881);
        
    
        var popup_e2df19646ea94a55984dacd9faa7a304 = L.popup({"maxWidth": "100%"});

        
            var html_bda7450d59244ced9e462b88ca0d924e = $(`<div id="html_bda7450d59244ced9e462b88ca0d924e" style="width: 100.0%; height: 100.0%;">Sector:<br>LE874<br><br>All usual residents:<br>0</div>`)[0];
            popup_e2df19646ea94a55984dacd9faa7a304.setContent(html_bda7450d59244ced9e462b88ca0d924e);
        

        marker_d8c2eb75bfb24801a0297c0ef70522a8.bindPopup(popup_e2df19646ea94a55984dacd9faa7a304)
        ;

        
    
    
            marker_d8c2eb75bfb24801a0297c0ef70522a8.bindTooltip(
                `<div>
                     Click me!
                 </div>`,
                {"sticky": true}
            );
        
    
            var marker_00714f2dc82844099d6b536a7a87edde = L.marker(
                [52.574448, -1.3172739999999998],
                {}
            ).addTo(map_dbb9e3211a79400db6c52ebdeb5ae881);
        
    
        var popup_efde69dbc2ec474eaade53abba4ffcc8 = L.popup({"maxWidth": "100%"});

        
            var html_ce0297848efc451bade12812c09533f0 = $(`<div id="html_ce0297848efc451bade12812c09533f0" style="width: 100.0%; height: 100.0%;">Sector:<br>LE9 0<br><br>All usual residents:<br>0</div>`)[0];
            popup_efde69dbc2ec474eaade53abba4ffcc8.setContent(html_ce0297848efc451bade12812c09533f0);
        

        marker_00714f2dc82844099d6b536a7a87edde.bindPopup(popup_efde69dbc2ec474eaade53abba4ffcc8)
        ;

        
    
    
            marker_00714f2dc82844099d6b536a7a87edde.bindTooltip(
                `<div>
                     Click me!
                 </div>`,
                {"sticky": true}
            );
        
    
            var marker_c77071eb9cb44b2b9cf91b19a95ddebe = L.marker(
                [52.54998110526315, -1.193941289473684],
                {}
            ).addTo(map_dbb9e3211a79400db6c52ebdeb5ae881);
        
    
        var popup_436faca1d0a64250a555081a41947726 = L.popup({"maxWidth": "100%"});

        
            var html_ee4bc6bf102048f28ae4115b3a3e702e = $(`<div id="html_ee4bc6bf102048f28ae4115b3a3e702e" style="width: 100.0%; height: 100.0%;">Sector:<br>LE9 1<br><br>All usual residents:<br>3506</div>`)[0];
            popup_436faca1d0a64250a555081a41947726.setContent(html_ee4bc6bf102048f28ae4115b3a3e702e);
        

        marker_c77071eb9cb44b2b9cf91b19a95ddebe.bindPopup(popup_436faca1d0a64250a555081a41947726)
        ;

        
    
    
            marker_c77071eb9cb44b2b9cf91b19a95ddebe.bindTooltip(
                `<div>
                     Click me!
                 </div>`,
                {"sticky": true}
            );
        
    
            var marker_d72f27d4a501417fadf0ccf7dad6725f = L.marker(
                [52.63171635353535, -1.2323932929292927],
                {}
            ).addTo(map_dbb9e3211a79400db6c52ebdeb5ae881);
        
    
        var popup_65ac50b57c17449790b0b482f91e0f62 = L.popup({"maxWidth": "100%"});

        
            var html_e57d1be35ea0434e9eeedeb88e219e2f = $(`<div id="html_e57d1be35ea0434e9eeedeb88e219e2f" style="width: 100.0%; height: 100.0%;">Sector:<br>LE9 2<br><br>All usual residents:<br>4667</div>`)[0];
            popup_65ac50b57c17449790b0b482f91e0f62.setContent(html_e57d1be35ea0434e9eeedeb88e219e2f);
        

        marker_d72f27d4a501417fadf0ccf7dad6725f.bindPopup(popup_65ac50b57c17449790b0b482f91e0f62)
        ;

        
    
    
            marker_d72f27d4a501417fadf0ccf7dad6725f.bindTooltip(
                `<div>
                     Click me!
                 </div>`,
                {"sticky": true}
            );
        
    
            var marker_6d5e6dcb98f149f295b94e190b1acb00 = L.marker(
                [52.564949730769236, -1.2407811025641025],
                {}
            ).addTo(map_dbb9e3211a79400db6c52ebdeb5ae881);
        
    
        var popup_638539ca78c34314968489add24fdc3d = L.popup({"maxWidth": "100%"});

        
            var html_f36581479b554a38bb69643dbc4a62e4 = $(`<div id="html_f36581479b554a38bb69643dbc4a62e4" style="width: 100.0%; height: 100.0%;">Sector:<br>LE9 3<br><br>All usual residents:<br>3395</div>`)[0];
            popup_638539ca78c34314968489add24fdc3d.setContent(html_f36581479b554a38bb69643dbc4a62e4);
        

        marker_6d5e6dcb98f149f295b94e190b1acb00.bindPopup(popup_638539ca78c34314968489add24fdc3d)
        ;

        
    
    
            marker_6d5e6dcb98f149f295b94e190b1acb00.bindTooltip(
                `<div>
                     Click me!
                 </div>`,
                {"sticky": true}
            );
        
    
            var marker_31a25e70245343d1b6be4a32ecca6cdf = L.marker(
                [52.54471089534882, -1.2811459941860468],
                {}
            ).addTo(map_dbb9e3211a79400db6c52ebdeb5ae881);
        
    
        var popup_dcf2fec9568f4351bf7561d318413a70 = L.popup({"maxWidth": "100%"});

        
            var html_63c74cfd62b1492799598893a41e33b9 = $(`<div id="html_63c74cfd62b1492799598893a41e33b9" style="width: 100.0%; height: 100.0%;">Sector:<br>LE9 4<br><br>All usual residents:<br>6345</div>`)[0];
            popup_dcf2fec9568f4351bf7561d318413a70.setContent(html_63c74cfd62b1492799598893a41e33b9);
        

        marker_31a25e70245343d1b6be4a32ecca6cdf.bindPopup(popup_dcf2fec9568f4351bf7561d318413a70)
        ;

        
    
    
            marker_31a25e70245343d1b6be4a32ecca6cdf.bindTooltip(
                `<div>
                     Click me!
                 </div>`,
                {"sticky": true}
            );
        
    
            var marker_f3e9e3d58d5b4025a555ae94c5fa9a13 = L.marker(
                [52.5293969565217, -1.223416032608696],
                {}
            ).addTo(map_dbb9e3211a79400db6c52ebdeb5ae881);
        
    
        var popup_0e86518002e74b718de81dc56b75fd83 = L.popup({"maxWidth": "100%"});

        
            var html_40f37ce731884f3a97598b714e75640d = $(`<div id="html_40f37ce731884f3a97598b714e75640d" style="width: 100.0%; height: 100.0%;">Sector:<br>LE9 6<br><br>All usual residents:<br>8940</div>`)[0];
            popup_0e86518002e74b718de81dc56b75fd83.setContent(html_40f37ce731884f3a97598b714e75640d);
        

        marker_f3e9e3d58d5b4025a555ae94c5fa9a13.bindPopup(popup_0e86518002e74b718de81dc56b75fd83)
        ;

        
    
    
            marker_f3e9e3d58d5b4025a555ae94c5fa9a13.bindTooltip(
                `<div>
                     Click me!
                 </div>`,
                {"sticky": true}
            );
        
    
            var marker_594d8a9618f24bdd8c5f5d2174794eef = L.marker(
                [52.5771096068702, -1.3113925458015272],
                {}
            ).addTo(map_dbb9e3211a79400db6c52ebdeb5ae881);
        
    
        var popup_acbbb7a9120d4f23917dd3bbcf1fc84d = L.popup({"maxWidth": "100%"});

        
            var html_af8ae0c4a9f8412b81c0157508d79c35 = $(`<div id="html_af8ae0c4a9f8412b81c0157508d79c35" style="width: 100.0%; height: 100.0%;">Sector:<br>LE9 7<br><br>All usual residents:<br>12081</div>`)[0];
            popup_acbbb7a9120d4f23917dd3bbcf1fc84d.setContent(html_af8ae0c4a9f8412b81c0157508d79c35);
        

        marker_594d8a9618f24bdd8c5f5d2174794eef.bindPopup(popup_acbbb7a9120d4f23917dd3bbcf1fc84d)
        ;

        
    
    
            marker_594d8a9618f24bdd8c5f5d2174794eef.bindTooltip(
                `<div>
                     Click me!
                 </div>`,
                {"sticky": true}
            );
        
    
            var marker_919f1d917f4e441a90def5545de9a6aa = L.marker(
                [52.57084874731182, -1.3453776827956994],
                {}
            ).addTo(map_dbb9e3211a79400db6c52ebdeb5ae881);
        
    
        var popup_eb52fc53a2124cdfab033a1b7b9b983d = L.popup({"maxWidth": "100%"});

        
            var html_d59883ecec0f42a0a791422bbce1d40d = $(`<div id="html_d59883ecec0f42a0a791422bbce1d40d" style="width: 100.0%; height: 100.0%;">Sector:<br>LE9 8<br><br>All usual residents:<br>9371</div>`)[0];
            popup_eb52fc53a2124cdfab033a1b7b9b983d.setContent(html_d59883ecec0f42a0a791422bbce1d40d);
        

        marker_919f1d917f4e441a90def5545de9a6aa.bindPopup(popup_eb52fc53a2124cdfab033a1b7b9b983d)
        ;

        
    
    
            marker_919f1d917f4e441a90def5545de9a6aa.bindTooltip(
                `<div>
                     Click me!
                 </div>`,
                {"sticky": true}
            );
        
    
            var marker_28cefec2aacd443bbe6f5f0a1381f4da = L.marker(
                [52.62794212269942, -1.311882515337424],
                {}
            ).addTo(map_dbb9e3211a79400db6c52ebdeb5ae881);
        
    
        var popup_017b6add72994aa1b2f84eede282e2da = L.popup({"maxWidth": "100%"});

        
            var html_140c5feed06b4eb08d58dc57b6e0cf78 = $(`<div id="html_140c5feed06b4eb08d58dc57b6e0cf78" style="width: 100.0%; height: 100.0%;">Sector:<br>LE9 9<br><br>All usual residents:<br>6942</div>`)[0];
            popup_017b6add72994aa1b2f84eede282e2da.setContent(html_140c5feed06b4eb08d58dc57b6e0cf78);
        

        marker_28cefec2aacd443bbe6f5f0a1381f4da.bindPopup(popup_017b6add72994aa1b2f84eede282e2da)
        ;

        
    
    
            marker_28cefec2aacd443bbe6f5f0a1381f4da.bindTooltip(
                `<div>
                     Click me!
                 </div>`,
                {"sticky": true}
            );
        
    
            var marker_9dbc3eca44e54a3fbd5c499dbbec5159 = L.marker(
                [52.483686, -0.905523],
                {}
            ).addTo(map_dbb9e3211a79400db6c52ebdeb5ae881);
        
    
        var popup_8b49afb4b95544d285be6656d177994a = L.popup({"maxWidth": "100%"});

        
            var html_b2b304ecb23249ca92409478e76b9700 = $(`<div id="html_b2b304ecb23249ca92409478e76b9700" style="width: 100.0%; height: 100.0%;">Sector:<br>LE940<br><br>All usual residents:<br>0</div>`)[0];
            popup_8b49afb4b95544d285be6656d177994a.setContent(html_b2b304ecb23249ca92409478e76b9700);
        

        marker_9dbc3eca44e54a3fbd5c499dbbec5159.bindPopup(popup_8b49afb4b95544d285be6656d177994a)
        ;

        
    
    
            marker_9dbc3eca44e54a3fbd5c499dbbec5159.bindTooltip(
                `<div>
                     Click me!
                 </div>`,
                {"sticky": true}
            );
        
    
            var marker_0e1570c3adbe49a599b0d5ca34f9fdb2 = L.marker(
                [52.606176, -1.19056],
                {}
            ).addTo(map_dbb9e3211a79400db6c52ebdeb5ae881);
        
    
        var popup_51372b181b2749a1b9182241aeab0288 = L.popup({"maxWidth": "100%"});

        
            var html_d5e87a15d38844d2af3e48fb481f820c = $(`<div id="html_d5e87a15d38844d2af3e48fb481f820c" style="width: 100.0%; height: 100.0%;">Sector:<br>LE952<br><br>All usual residents:<br>0</div>`)[0];
            popup_51372b181b2749a1b9182241aeab0288.setContent(html_d5e87a15d38844d2af3e48fb481f820c);
        

        marker_0e1570c3adbe49a599b0d5ca34f9fdb2.bindPopup(popup_51372b181b2749a1b9182241aeab0288)
        ;

        
    
    
            marker_0e1570c3adbe49a599b0d5ca34f9fdb2.bindTooltip(
                `<div>
                     Click me!
                 </div>`,
                {"sticky": true}
            );
        
    
            var marker_ab41303e48034cb8b46e654775f7ad4d = L.marker(
                [52.81124303433474, -0.6369473433476397],
                {}
            ).addTo(map_dbb9e3211a79400db6c52ebdeb5ae881);
        
    
        var popup_8fa99131eceb4d9abf7d06529d76a518 = L.popup({"maxWidth": "100%"});

        
            var html_c4145af4094d430f8e2279af8a5f6aaf = $(`<div id="html_c4145af4094d430f8e2279af8a5f6aaf" style="width: 100.0%; height: 100.0%;">Sector:<br>NG335<br><br>All usual residents:<br>5070</div>`)[0];
            popup_8fa99131eceb4d9abf7d06529d76a518.setContent(html_c4145af4094d430f8e2279af8a5f6aaf);
        

        marker_ab41303e48034cb8b46e654775f7ad4d.bindPopup(popup_8fa99131eceb4d9abf7d06529d76a518)
        ;

        
    
    
            marker_ab41303e48034cb8b46e654775f7ad4d.bindTooltip(
                `<div>
                     Click me!
                 </div>`,
                {"sticky": true}
            );
        
    
            var marker_b58d421ced92441982f7c43d574849c5 = L.marker(
                [52.39950117218547, -0.749152559602649],
                {}
            ).addTo(map_dbb9e3211a79400db6c52ebdeb5ae881);
        
    
        var popup_39ccfd7bdc924708a4eae5ac88077452 = L.popup({"maxWidth": "100%"});

        
            var html_f66cf036a1194923a7037d598ada200b = $(`<div id="html_f66cf036a1194923a7037d598ada200b" style="width: 100.0%; height: 100.0%;">Sector:<br>NN141<br><br>All usual residents:<br>10009</div>`)[0];
            popup_39ccfd7bdc924708a4eae5ac88077452.setContent(html_f66cf036a1194923a7037d598ada200b);
        

        marker_b58d421ced92441982f7c43d574849c5.bindPopup(popup_39ccfd7bdc924708a4eae5ac88077452)
        ;

        
    
    
            marker_b58d421ced92441982f7c43d574849c5.bindTooltip(
                `<div>
                     Click me!
                 </div>`,
                {"sticky": true}
            );
        
    
            var marker_118e2fc2fa0b4c148733b71406a62274 = L.marker(
                [52.44326200900903, -0.8204868063063062],
                {}
            ).addTo(map_dbb9e3211a79400db6c52ebdeb5ae881);
        
    
        var popup_64575dfd6c564c4eaf550951b3b745cc = L.popup({"maxWidth": "100%"});

        
            var html_23a7ba3bbb9146e8aedd786bf3dda7e6 = $(`<div id="html_23a7ba3bbb9146e8aedd786bf3dda7e6" style="width: 100.0%; height: 100.0%;">Sector:<br>NN142<br><br>All usual residents:<br>10697</div>`)[0];
            popup_64575dfd6c564c4eaf550951b3b745cc.setContent(html_23a7ba3bbb9146e8aedd786bf3dda7e6);
        

        marker_118e2fc2fa0b4c148733b71406a62274.bindPopup(popup_64575dfd6c564c4eaf550951b3b745cc)
        ;

        
    
    
            marker_118e2fc2fa0b4c148733b71406a62274.bindTooltip(
                `<div>
                     Click me!
                 </div>`,
                {"sticky": true}
            );
        
    
            var marker_5372979672394d28b7507a07b8e52fc3 = L.marker(
                [52.42456892361108, -0.565392284722222],
                {}
            ).addTo(map_dbb9e3211a79400db6c52ebdeb5ae881);
        
    
        var popup_b31ddf80ddd949dd85c32207f42e2a64 = L.popup({"maxWidth": "100%"});

        
            var html_6401a6e376cc4fb4b755f2901a557729 = $(`<div id="html_6401a6e376cc4fb4b755f2901a557729" style="width: 100.0%; height: 100.0%;">Sector:<br>NN143<br><br>All usual residents:<br>4349</div>`)[0];
            popup_b31ddf80ddd949dd85c32207f42e2a64.setContent(html_6401a6e376cc4fb4b755f2901a557729);
        

        marker_5372979672394d28b7507a07b8e52fc3.bindPopup(popup_b31ddf80ddd949dd85c32207f42e2a64)
        ;

        
    
    
            marker_5372979672394d28b7507a07b8e52fc3.bindTooltip(
                `<div>
                     Click me!
                 </div>`,
                {"sticky": true}
            );
        
    
            var marker_d176d544725c4a8189c4b59597614770 = L.marker(
                [52.38615218000002, -0.55158623],
                {}
            ).addTo(map_dbb9e3211a79400db6c52ebdeb5ae881);
        
    
        var popup_4281d4a1e4d248f0afd59c98923ba208 = L.popup({"maxWidth": "100%"});

        
            var html_55a13636f0d54753a46568cc06518e36 = $(`<div id="html_55a13636f0d54753a46568cc06518e36" style="width: 100.0%; height: 100.0%;">Sector:<br>NN144<br><br>All usual residents:<br>10520</div>`)[0];
            popup_4281d4a1e4d248f0afd59c98923ba208.setContent(html_55a13636f0d54753a46568cc06518e36);
        

        marker_d176d544725c4a8189c4b59597614770.bindPopup(popup_4281d4a1e4d248f0afd59c98923ba208)
        ;

        
    
    
            marker_d176d544725c4a8189c4b59597614770.bindTooltip(
                `<div>
                     Click me!
                 </div>`,
                {"sticky": true}
            );
        
    
            var marker_b53ebea5fe134fc68a523534753771ea = L.marker(
                [52.42205635795456, -0.7995944204545457],
                {}
            ).addTo(map_dbb9e3211a79400db6c52ebdeb5ae881);
        
    
        var popup_77fed812d9c14ac682dc853927513584 = L.popup({"maxWidth": "100%"});

        
            var html_60ab06a9fb3949ab8918c1f7c35f2123 = $(`<div id="html_60ab06a9fb3949ab8918c1f7c35f2123" style="width: 100.0%; height: 100.0%;">Sector:<br>NN146<br><br>All usual residents:<br>7694</div>`)[0];
            popup_77fed812d9c14ac682dc853927513584.setContent(html_60ab06a9fb3949ab8918c1f7c35f2123);
        

        marker_b53ebea5fe134fc68a523534753771ea.bindPopup(popup_77fed812d9c14ac682dc853927513584)
        ;

        
    
    
            marker_b53ebea5fe134fc68a523534753771ea.bindTooltip(
                `<div>
                     Click me!
                 </div>`,
                {"sticky": true}
            );
        
    
            var marker_879d469f48cd43409dc71a4b43ed29c3 = L.marker(
                [52.376005139841666, -0.6859848364116095],
                {}
            ).addTo(map_dbb9e3211a79400db6c52ebdeb5ae881);
        
    
        var popup_482274966cf3455e97b74ec2c2316bf8 = L.popup({"maxWidth": "100%"});

        
            var html_c73393fc0b1c4e82bb97f65761b8571d = $(`<div id="html_c73393fc0b1c4e82bb97f65761b8571d" style="width: 100.0%; height: 100.0%;">Sector:<br>NN155<br><br>All usual residents:<br>14736</div>`)[0];
            popup_482274966cf3455e97b74ec2c2316bf8.setContent(html_c73393fc0b1c4e82bb97f65761b8571d);
        

        marker_879d469f48cd43409dc71a4b43ed29c3.bindPopup(popup_482274966cf3455e97b74ec2c2316bf8)
        ;

        
    
    
            marker_879d469f48cd43409dc71a4b43ed29c3.bindTooltip(
                `<div>
                     Click me!
                 </div>`,
                {"sticky": true}
            );
        
    
            var marker_2372907be072430499789c7b0f11b556 = L.marker(
                [52.3832967168675, -0.7103806716867467],
                {}
            ).addTo(map_dbb9e3211a79400db6c52ebdeb5ae881);
        
    
        var popup_97ea5fbd08124023b6b09856cf6d2923 = L.popup({"maxWidth": "100%"});

        
            var html_95ef0d604dd24150837bdbd7f899f1f1 = $(`<div id="html_95ef0d604dd24150837bdbd7f899f1f1" style="width: 100.0%; height: 100.0%;">Sector:<br>NN156<br><br>All usual residents:<br>13282</div>`)[0];
            popup_97ea5fbd08124023b6b09856cf6d2923.setContent(html_95ef0d604dd24150837bdbd7f899f1f1);
        

        marker_2372907be072430499789c7b0f11b556.bindPopup(popup_97ea5fbd08124023b6b09856cf6d2923)
        ;

        
    
    
            marker_2372907be072430499789c7b0f11b556.bindTooltip(
                `<div>
                     Click me!
                 </div>`,
                {"sticky": true}
            );
        
    
            var marker_8e5af9d2a5104a70a6292b76b0860a45 = L.marker(
                [52.394183127167636, -0.72602247398844],
                {}
            ).addTo(map_dbb9e3211a79400db6c52ebdeb5ae881);
        
    
        var popup_e21a67188be24319ace2f760bbd3dd61 = L.popup({"maxWidth": "100%"});

        
            var html_ded1ad66873e4b6a8dd6e02c49c3ff6d = $(`<div id="html_ded1ad66873e4b6a8dd6e02c49c3ff6d" style="width: 100.0%; height: 100.0%;">Sector:<br>NN157<br><br>All usual residents:<br>5947</div>`)[0];
            popup_e21a67188be24319ace2f760bbd3dd61.setContent(html_ded1ad66873e4b6a8dd6e02c49c3ff6d);
        

        marker_8e5af9d2a5104a70a6292b76b0860a45.bindPopup(popup_e21a67188be24319ace2f760bbd3dd61)
        ;

        
    
    
            marker_8e5af9d2a5104a70a6292b76b0860a45.bindTooltip(
                `<div>
                     Click me!
                 </div>`,
                {"sticky": true}
            );
        
    
            var marker_76346c21a358425daada9cd86e8606fd = L.marker(
                [52.401391084158426, -0.7156444702970299],
                {}
            ).addTo(map_dbb9e3211a79400db6c52ebdeb5ae881);
        
    
        var popup_d0e9c5f4bb1240359328b13b37c8230b = L.popup({"maxWidth": "100%"});

        
            var html_c2b383f899fd4118aed522473c7634c1 = $(`<div id="html_c2b383f899fd4118aed522473c7634c1" style="width: 100.0%; height: 100.0%;">Sector:<br>NN160<br><br>All usual residents:<br>7566</div>`)[0];
            popup_d0e9c5f4bb1240359328b13b37c8230b.setContent(html_c2b383f899fd4118aed522473c7634c1);
        

        marker_76346c21a358425daada9cd86e8606fd.bindPopup(popup_d0e9c5f4bb1240359328b13b37c8230b)
        ;

        
    
    
            marker_76346c21a358425daada9cd86e8606fd.bindTooltip(
                `<div>
                     Click me!
                 </div>`,
                {"sticky": true}
            );
        
    
            var marker_de1680b585a94a7ab330dfad26494671 = L.marker(
                [52.39519222222215, -0.5990645277777786],
                {}
            ).addTo(map_dbb9e3211a79400db6c52ebdeb5ae881);
        
    
        var popup_d05588e5ad9646f49b079f24268d2d7b = L.popup({"maxWidth": "100%"});

        
            var html_ccb131df05c54332ac2a1fe857c4c019 = $(`<div id="html_ccb131df05c54332ac2a1fe857c4c019" style="width: 100.0%; height: 100.0%;">Sector:<br>NN166<br><br>All usual residents:<br>0</div>`)[0];
            popup_d05588e5ad9646f49b079f24268d2d7b.setContent(html_ccb131df05c54332ac2a1fe857c4c019);
        

        marker_de1680b585a94a7ab330dfad26494671.bindPopup(popup_d05588e5ad9646f49b079f24268d2d7b)
        ;

        
    
    
            marker_de1680b585a94a7ab330dfad26494671.bindTooltip(
                `<div>
                     Click me!
                 </div>`,
                {"sticky": true}
            );
        
    
            var marker_4f44f06c2de444eb97714b42470951bf = L.marker(
                [52.40327801639347, -0.7294092909836066],
                {}
            ).addTo(map_dbb9e3211a79400db6c52ebdeb5ae881);
        
    
        var popup_8af3221be2734dbd821083849b553149 = L.popup({"maxWidth": "100%"});

        
            var html_789ef7595ef540229a6bf58f81c615ad = $(`<div id="html_789ef7595ef540229a6bf58f81c615ad" style="width: 100.0%; height: 100.0%;">Sector:<br>NN168<br><br>All usual residents:<br>7921</div>`)[0];
            popup_8af3221be2734dbd821083849b553149.setContent(html_789ef7595ef540229a6bf58f81c615ad);
        

        marker_4f44f06c2de444eb97714b42470951bf.bindPopup(popup_8af3221be2734dbd821083849b553149)
        ;

        
    
    
            marker_4f44f06c2de444eb97714b42470951bf.bindTooltip(
                `<div>
                     Click me!
                 </div>`,
                {"sticky": true}
            );
        
    
            var marker_ac80ea8a72b941b0a1473ca667b401f0 = L.marker(
                [52.411494156351786, -0.7209458371335511],
                {}
            ).addTo(map_dbb9e3211a79400db6c52ebdeb5ae881);
        
    
        var popup_fe24e3fb7797440f81174b2aeca59586 = L.popup({"maxWidth": "100%"});

        
            var html_63eea49185c045a7ac6bf8b22b426aed = $(`<div id="html_63eea49185c045a7ac6bf8b22b426aed" style="width: 100.0%; height: 100.0%;">Sector:<br>NN169<br><br>All usual residents:<br>14656</div>`)[0];
            popup_fe24e3fb7797440f81174b2aeca59586.setContent(html_63eea49185c045a7ac6bf8b22b426aed);
        

        marker_ac80ea8a72b941b0a1473ca667b401f0.bindPopup(popup_fe24e3fb7797440f81174b2aeca59586)
        ;

        
    
    
            marker_ac80ea8a72b941b0a1473ca667b401f0.bindTooltip(
                `<div>
                     Click me!
                 </div>`,
                {"sticky": true}
            );
        
    
            var marker_e7798de9039b4a3aaeee6f38a62db036 = L.marker(
                [52.49328150423731, -0.6936076610169489],
                {}
            ).addTo(map_dbb9e3211a79400db6c52ebdeb5ae881);
        
    
        var popup_595330c31ed8437dbbfce060b6ceb233 = L.popup({"maxWidth": "100%"});

        
            var html_a6d92d027c0a4484bccd327601e949d2 = $(`<div id="html_a6d92d027c0a4484bccd327601e949d2" style="width: 100.0%; height: 100.0%;">Sector:<br>NN171<br><br>All usual residents:<br>9666</div>`)[0];
            popup_595330c31ed8437dbbfce060b6ceb233.setContent(html_a6d92d027c0a4484bccd327601e949d2);
        

        marker_e7798de9039b4a3aaeee6f38a62db036.bindPopup(popup_595330c31ed8437dbbfce060b6ceb233)
        ;

        
    
    
            marker_e7798de9039b4a3aaeee6f38a62db036.bindTooltip(
                `<div>
                     Click me!
                 </div>`,
                {"sticky": true}
            );
        
    
            var marker_2afc191858144433ad673a5e0c08a09e = L.marker(
                [52.499365365758806, -0.7146855252918286],
                {}
            ).addTo(map_dbb9e3211a79400db6c52ebdeb5ae881);
        
    
        var popup_ed963c8c09b54a9e9e025b5b0d3d8bf0 = L.popup({"maxWidth": "100%"});

        
            var html_2571daa86c304ce3b3dc58ca0cdc711f = $(`<div id="html_2571daa86c304ce3b3dc58ca0cdc711f" style="width: 100.0%; height: 100.0%;">Sector:<br>NN172<br><br>All usual residents:<br>12295</div>`)[0];
            popup_ed963c8c09b54a9e9e025b5b0d3d8bf0.setContent(html_2571daa86c304ce3b3dc58ca0cdc711f);
        

        marker_2afc191858144433ad673a5e0c08a09e.bindPopup(popup_ed963c8c09b54a9e9e025b5b0d3d8bf0)
        ;

        
    
    
            marker_2afc191858144433ad673a5e0c08a09e.bindTooltip(
                `<div>
                     Click me!
                 </div>`,
                {"sticky": true}
            );
        
    
            var marker_578be6becc1549ec800ecb1942a4baca = L.marker(
                [52.51819973758862, -0.6370332978723402],
                {}
            ).addTo(map_dbb9e3211a79400db6c52ebdeb5ae881);
        
    
        var popup_cc886508d45645bc9ec8ce94b041efe6 = L.popup({"maxWidth": "100%"});

        
            var html_af3f694471c4426589f7c491b3d5f2eb = $(`<div id="html_af3f694471c4426589f7c491b3d5f2eb" style="width: 100.0%; height: 100.0%;">Sector:<br>NN173<br><br>All usual residents:<br>4163</div>`)[0];
            popup_cc886508d45645bc9ec8ce94b041efe6.setContent(html_af3f694471c4426589f7c491b3d5f2eb);
        

        marker_578be6becc1549ec800ecb1942a4baca.bindPopup(popup_cc886508d45645bc9ec8ce94b041efe6)
        ;

        
    
    
            marker_578be6becc1549ec800ecb1942a4baca.bindTooltip(
                `<div>
                     Click me!
                 </div>`,
                {"sticky": true}
            );
        
    
            var marker_91474f08c59d4544b9930f9bb67f9faf = L.marker(
                [52.50757028571428, -0.6919443142857143],
                {}
            ).addTo(map_dbb9e3211a79400db6c52ebdeb5ae881);
        
    
        var popup_ff21bae165ca489dbf4195131c56f01c = L.popup({"maxWidth": "100%"});

        
            var html_c2ee4b591cc44e8cb439c3c49ff2db5c = $(`<div id="html_c2ee4b591cc44e8cb439c3c49ff2db5c" style="width: 100.0%; height: 100.0%;">Sector:<br>NN174<br><br>All usual residents:<br>585</div>`)[0];
            popup_ff21bae165ca489dbf4195131c56f01c.setContent(html_c2ee4b591cc44e8cb439c3c49ff2db5c);
        

        marker_91474f08c59d4544b9930f9bb67f9faf.bindPopup(popup_ff21bae165ca489dbf4195131c56f01c)
        ;

        
    
    
            marker_91474f08c59d4544b9930f9bb67f9faf.bindTooltip(
                `<div>
                     Click me!
                 </div>`,
                {"sticky": true}
            );
        
    
            var marker_aef58418cb1645edb0096a3b003f08e0 = L.marker(
                [52.50286181651377, -0.6518798256880732],
                {}
            ).addTo(map_dbb9e3211a79400db6c52ebdeb5ae881);
        
    
        var popup_a58e5d46063f4d65982364fb6ef89450 = L.popup({"maxWidth": "100%"});

        
            var html_3745406cc5ae47c88200f0178ef0dc17 = $(`<div id="html_3745406cc5ae47c88200f0178ef0dc17" style="width: 100.0%; height: 100.0%;">Sector:<br>NN175<br><br>All usual residents:<br>0</div>`)[0];
            popup_a58e5d46063f4d65982364fb6ef89450.setContent(html_3745406cc5ae47c88200f0178ef0dc17);
        

        marker_aef58418cb1645edb0096a3b003f08e0.bindPopup(popup_a58e5d46063f4d65982364fb6ef89450)
        ;

        
    
    
            marker_aef58418cb1645edb0096a3b003f08e0.bindTooltip(
                `<div>
                     Click me!
                 </div>`,
                {"sticky": true}
            );
        
    
            var marker_825878f27d0c48ae9176fd69dcdc4792 = L.marker(
                [52.4923995645161, -0.686132758064516],
                {}
            ).addTo(map_dbb9e3211a79400db6c52ebdeb5ae881);
        
    
        var popup_0a7d2e488f40486a9d4d321251765b49 = L.popup({"maxWidth": "100%"});

        
            var html_3cee723bfc274a789fe66d8620a0e71a = $(`<div id="html_3cee723bfc274a789fe66d8620a0e71a" style="width: 100.0%; height: 100.0%;">Sector:<br>NN179<br><br>All usual residents:<br>0</div>`)[0];
            popup_0a7d2e488f40486a9d4d321251765b49.setContent(html_3cee723bfc274a789fe66d8620a0e71a);
        

        marker_825878f27d0c48ae9176fd69dcdc4792.bindPopup(popup_0a7d2e488f40486a9d4d321251765b49)
        ;

        
    
    
            marker_825878f27d0c48ae9176fd69dcdc4792.bindTooltip(
                `<div>
                     Click me!
                 </div>`,
                {"sticky": true}
            );
        
    
            var marker_8d66b652513c4571abf281bf1db2f68f = L.marker(
                [52.4858620628019, -0.7214666908212557],
                {}
            ).addTo(map_dbb9e3211a79400db6c52ebdeb5ae881);
        
    
        var popup_3e8d8e6d339b49439976d029726e3d40 = L.popup({"maxWidth": "100%"});

        
            var html_b1cccffc6f814a438dd26c98e5260910 = $(`<div id="html_b1cccffc6f814a438dd26c98e5260910" style="width: 100.0%; height: 100.0%;">Sector:<br>NN180<br><br>All usual residents:<br>8803</div>`)[0];
            popup_3e8d8e6d339b49439976d029726e3d40.setContent(html_b1cccffc6f814a438dd26c98e5260910);
        

        marker_8d66b652513c4571abf281bf1db2f68f.bindPopup(popup_3e8d8e6d339b49439976d029726e3d40)
        ;

        
    
    
            marker_8d66b652513c4571abf281bf1db2f68f.bindTooltip(
                `<div>
                     Click me!
                 </div>`,
                {"sticky": true}
            );
        
    
            var marker_e50560c8126a47bb85547d78d26a7862 = L.marker(
                [52.47327796028881, -0.7010744151624557],
                {}
            ).addTo(map_dbb9e3211a79400db6c52ebdeb5ae881);
        
    
        var popup_5de4e71973564c968241022fb14fbdbc = L.popup({"maxWidth": "100%"});

        
            var html_14df2c1d17dd4340afde5942083018fd = $(`<div id="html_14df2c1d17dd4340afde5942083018fd" style="width: 100.0%; height: 100.0%;">Sector:<br>NN188<br><br>All usual residents:<br>14719</div>`)[0];
            popup_5de4e71973564c968241022fb14fbdbc.setContent(html_14df2c1d17dd4340afde5942083018fd);
        

        marker_e50560c8126a47bb85547d78d26a7862.bindPopup(popup_5de4e71973564c968241022fb14fbdbc)
        ;

        
    
    
            marker_e50560c8126a47bb85547d78d26a7862.bindTooltip(
                `<div>
                     Click me!
                 </div>`,
                {"sticky": true}
            );
        
    
            var marker_d5cbc25c49ea4f77a50eac163ae516bc = L.marker(
                [52.47582110365853, -0.7225602500000002],
                {}
            ).addTo(map_dbb9e3211a79400db6c52ebdeb5ae881);
        
    
        var popup_6a82ccc4bac949b0b6a172731135f444 = L.popup({"maxWidth": "100%"});

        
            var html_a47c56dad30746e0b079d1f5f2b58b54 = $(`<div id="html_a47c56dad30746e0b079d1f5f2b58b54" style="width: 100.0%; height: 100.0%;">Sector:<br>NN189<br><br>All usual residents:<br>9389</div>`)[0];
            popup_6a82ccc4bac949b0b6a172731135f444.setContent(html_a47c56dad30746e0b079d1f5f2b58b54);
        

        marker_d5cbc25c49ea4f77a50eac163ae516bc.bindPopup(popup_6a82ccc4bac949b0b6a172731135f444)
        ;

        
    
    
            marker_d5cbc25c49ea4f77a50eac163ae516bc.bindTooltip(
                `<div>
                     Click me!
                 </div>`,
                {"sticky": true}
            );
        
    
            var marker_ebfb5df2634f4cb4b79d9f834daf455f = L.marker(
                [52.39374332812501, -1.0585741562500006],
                {}
            ).addTo(map_dbb9e3211a79400db6c52ebdeb5ae881);
        
    
        var popup_79baf8d285774eb8aa0b215fdd4dec63 = L.popup({"maxWidth": "100%"});

        
            var html_542595c301a845f49f3160a5f15b0e3a = $(`<div id="html_542595c301a845f49f3160a5f15b0e3a" style="width: 100.0%; height: 100.0%;">Sector:<br>NN6 6<br><br>All usual residents:<br>3043</div>`)[0];
            popup_79baf8d285774eb8aa0b215fdd4dec63.setContent(html_542595c301a845f49f3160a5f15b0e3a);
        

        marker_ebfb5df2634f4cb4b79d9f834daf455f.bindPopup(popup_79baf8d285774eb8aa0b215fdd4dec63)
        ;

        
    
    
            marker_ebfb5df2634f4cb4b79d9f834daf455f.bindTooltip(
                `<div>
                     Click me!
                 </div>`,
                {"sticky": true}
            );
        
    
            var marker_882459f5953e4b7788b6009424a602ee = L.marker(
                [52.32551346067416, -1.0989474831460673],
                {}
            ).addTo(map_dbb9e3211a79400db6c52ebdeb5ae881);
        
    
        var popup_5c2809322d2b4efeb94148502c7276c3 = L.popup({"maxWidth": "100%"});

        
            var html_87cdb829445043f384526fa79a8a09c1 = $(`<div id="html_87cdb829445043f384526fa79a8a09c1" style="width: 100.0%; height: 100.0%;">Sector:<br>NN6 7<br><br>All usual residents:<br>7837</div>`)[0];
            popup_5c2809322d2b4efeb94148502c7276c3.setContent(html_87cdb829445043f384526fa79a8a09c1);
        

        marker_882459f5953e4b7788b6009424a602ee.bindPopup(popup_5c2809322d2b4efeb94148502c7276c3)
        ;

        
    
    
            marker_882459f5953e4b7788b6009424a602ee.bindTooltip(
                `<div>
                     Click me!
                 </div>`,
                {"sticky": true}
            );
        
    
            var marker_bd524a64889e44879e0b3e577d54f7c7 = L.marker(
                [52.32350241293531, -0.9771580945273634],
                {}
            ).addTo(map_dbb9e3211a79400db6c52ebdeb5ae881);
        
    
        var popup_47c1c54e5c8d447db5a308229fcb0d01 = L.popup({"maxWidth": "100%"});

        
            var html_be90de4d6cac44519cf80ab7578fb927 = $(`<div id="html_be90de4d6cac44519cf80ab7578fb927" style="width: 100.0%; height: 100.0%;">Sector:<br>NN6 8<br><br>All usual residents:<br>5329</div>`)[0];
            popup_47c1c54e5c8d447db5a308229fcb0d01.setContent(html_be90de4d6cac44519cf80ab7578fb927);
        

        marker_bd524a64889e44879e0b3e577d54f7c7.bindPopup(popup_47c1c54e5c8d447db5a308229fcb0d01)
        ;

        
    
    
            marker_bd524a64889e44879e0b3e577d54f7c7.bindTooltip(
                `<div>
                     Click me!
                 </div>`,
                {"sticky": true}
            );
        
    
            var marker_5ca7f486f3a44028b727124fcd586ab2 = L.marker(
                [52.34034288961037, -0.8739499999999994],
                {}
            ).addTo(map_dbb9e3211a79400db6c52ebdeb5ae881);
        
    
        var popup_65d35778ed584240a9e092d9e9183d4a = L.popup({"maxWidth": "100%"});

        
            var html_41709c6bf84e411395864c744e05b4e9 = $(`<div id="html_41709c6bf84e411395864c744e05b4e9" style="width: 100.0%; height: 100.0%;">Sector:<br>NN6 9<br><br>All usual residents:<br>9256</div>`)[0];
            popup_65d35778ed584240a9e092d9e9183d4a.setContent(html_41709c6bf84e411395864c744e05b4e9);
        

        marker_5ca7f486f3a44028b727124fcd586ab2.bindPopup(popup_65d35778ed584240a9e092d9e9183d4a)
        ;

        
    
    
            marker_5ca7f486f3a44028b727124fcd586ab2.bindTooltip(
                `<div>
                     Click me!
                 </div>`,
                {"sticky": true}
            );
        
    
            var marker_1b156028817a4520aa82e41562dd1db3 = L.marker(
                [52.48421990285713, -0.46641203428571404],
                {}
            ).addTo(map_dbb9e3211a79400db6c52ebdeb5ae881);
        
    
        var popup_238085532db241579ea410f27819feb0 = L.popup({"maxWidth": "100%"});

        
            var html_8c51daebbe7145e6a793df727325685e = $(`<div id="html_8c51daebbe7145e6a793df727325685e" style="width: 100.0%; height: 100.0%;">Sector:<br>PE8 5<br><br>All usual residents:<br>3598</div>`)[0];
            popup_238085532db241579ea410f27819feb0.setContent(html_8c51daebbe7145e6a793df727325685e);
        

        marker_1b156028817a4520aa82e41562dd1db3.bindPopup(popup_238085532db241579ea410f27819feb0)
        ;

        
    
    
            marker_1b156028817a4520aa82e41562dd1db3.bindTooltip(
                `<div>
                     Click me!
                 </div>`,
                {"sticky": true}
            );
        
    
            var marker_2484a5fca64841c2ae4253a56b34be6b = L.marker(
                [52.567211702508956, -0.43710552688172033],
                {}
            ).addTo(map_dbb9e3211a79400db6c52ebdeb5ae881);
        
    
        var popup_d9d31bc11ca145968ee2bc43cb52d30b = L.popup({"maxWidth": "100%"});

        
            var html_0aa4ffd4b906452fb94ccf0d08021270 = $(`<div id="html_0aa4ffd4b906452fb94ccf0d08021270" style="width: 100.0%; height: 100.0%;">Sector:<br>PE8 6<br><br>All usual residents:<br>8167</div>`)[0];
            popup_d9d31bc11ca145968ee2bc43cb52d30b.setContent(html_0aa4ffd4b906452fb94ccf0d08021270);
        

        marker_2484a5fca64841c2ae4253a56b34be6b.bindPopup(popup_d9d31bc11ca145968ee2bc43cb52d30b)
        ;

        
    
    
            marker_2484a5fca64841c2ae4253a56b34be6b.bindTooltip(
                `<div>
                     Click me!
                 </div>`,
                {"sticky": true}
            );
        
    
            var marker_b162720c0c1b469fb9d8b3837330bbb4 = L.marker(
                [52.657847143478286, -0.47866740434782623],
                {}
            ).addTo(map_dbb9e3211a79400db6c52ebdeb5ae881);
        
    
        var popup_7faa8199abb24122a50318674a2534c2 = L.popup({"maxWidth": "100%"});

        
            var html_a1a192008ce64f5bab57648443e36f06 = $(`<div id="html_a1a192008ce64f5bab57648443e36f06" style="width: 100.0%; height: 100.0%;">Sector:<br>PE9 1<br><br>All usual residents:<br>9405</div>`)[0];
            popup_7faa8199abb24122a50318674a2534c2.setContent(html_a1a192008ce64f5bab57648443e36f06);
        

        marker_b162720c0c1b469fb9d8b3837330bbb4.bindPopup(popup_7faa8199abb24122a50318674a2534c2)
        ;

        
    
    
            marker_b162720c0c1b469fb9d8b3837330bbb4.bindTooltip(
>>>>>>> fef934fc
                `<div>
                     Click me!
                 </div>`,
                {"sticky": true}
            );
        
    
<<<<<<< HEAD
            var marker_db1ad62ef5e54e6a8447641e9acf6d83 = L.marker(
                [51.72495156410257, -3.854844451282051],
                {}
            ).addTo(map_d79a9120a34f45618cfc459435030690);
        
    
        var popup_dbb0eac5ea69453da40067985afe4e22 = L.popup({"maxWidth": "100%"});

        
            var html_b07d106bc37541e69d65d96253dce1f8 = $(`<div id="html_b07d106bc37541e69d65d96253dce1f8" style="width: 100.0%; height: 100.0%;">Sector:<br>SA8 4<br><br>All usual residents:<br>7787</div>`)[0];
            popup_dbb0eac5ea69453da40067985afe4e22.setContent(html_b07d106bc37541e69d65d96253dce1f8);
        

        marker_db1ad62ef5e54e6a8447641e9acf6d83.bindPopup(popup_dbb0eac5ea69453da40067985afe4e22)
        ;

        
    
    
            marker_db1ad62ef5e54e6a8447641e9acf6d83.bindTooltip(
=======
            var marker_23814cba73fe4fbf83726489046caed5 = L.marker(
                [52.65307292625368, -0.4881258141592921],
                {}
            ).addTo(map_dbb9e3211a79400db6c52ebdeb5ae881);
        
    
        var popup_cfa6f0f85dcc491db3cb2e16dfbf63d3 = L.popup({"maxWidth": "100%"});

        
            var html_23c79f5646d44b2185674c10fe92eca4 = $(`<div id="html_23c79f5646d44b2185674c10fe92eca4" style="width: 100.0%; height: 100.0%;">Sector:<br>PE9 2<br><br>All usual residents:<br>9697</div>`)[0];
            popup_cfa6f0f85dcc491db3cb2e16dfbf63d3.setContent(html_23c79f5646d44b2185674c10fe92eca4);
        

        marker_23814cba73fe4fbf83726489046caed5.bindPopup(popup_cfa6f0f85dcc491db3cb2e16dfbf63d3)
        ;

        
    
    
            marker_23814cba73fe4fbf83726489046caed5.bindTooltip(
>>>>>>> fef934fc
                `<div>
                     Click me!
                 </div>`,
                {"sticky": true}
            );
        
    
<<<<<<< HEAD
            var marker_d1ec09d695e84b0d9363c7acd8b505ea = L.marker(
                [51.71602616666667, -3.834856212962963],
                {}
            ).addTo(map_d79a9120a34f45618cfc459435030690);
        
    
        var popup_45bcfef02b704cf8be88524506551bbf = L.popup({"maxWidth": "100%"});

        
            var html_a3140053975e4d3f86e52e7e7994e1a1 = $(`<div id="html_a3140053975e4d3f86e52e7e7994e1a1" style="width: 100.0%; height: 100.0%;">Sector:<br>SA8 3<br><br>All usual residents:<br>4769</div>`)[0];
            popup_45bcfef02b704cf8be88524506551bbf.setContent(html_a3140053975e4d3f86e52e7e7994e1a1);
        

        marker_d1ec09d695e84b0d9363c7acd8b505ea.bindPopup(popup_45bcfef02b704cf8be88524506551bbf)
        ;

        
    
    
            marker_d1ec09d695e84b0d9363c7acd8b505ea.bindTooltip(
=======
            var marker_e3f7f52170c44c929615c22271bd21cc = L.marker(
                [52.629655439330556, -0.4919117489539753],
                {}
            ).addTo(map_dbb9e3211a79400db6c52ebdeb5ae881);
        
    
        var popup_2d1f6fbbe6e54133b14c7e77d5d5541a = L.popup({"maxWidth": "100%"});

        
            var html_370f8582a5c244e3abc8812e65862fda = $(`<div id="html_370f8582a5c244e3abc8812e65862fda" style="width: 100.0%; height: 100.0%;">Sector:<br>PE9 3<br><br>All usual residents:<br>6028</div>`)[0];
            popup_2d1f6fbbe6e54133b14c7e77d5d5541a.setContent(html_370f8582a5c244e3abc8812e65862fda);
        

        marker_e3f7f52170c44c929615c22271bd21cc.bindPopup(popup_2d1f6fbbe6e54133b14c7e77d5d5541a)
        ;

        
    
    
            marker_e3f7f52170c44c929615c22271bd21cc.bindTooltip(
>>>>>>> fef934fc
                `<div>
                     Click me!
                 </div>`,
                {"sticky": true}
            );
        
    
<<<<<<< HEAD
            var marker_41508f952a834f9a9c7ce879e0f862d5 = L.marker(
                [51.72495156410257, -3.854844451282051],
                {}
            ).addTo(map_d79a9120a34f45618cfc459435030690);
        
    
        var popup_43ad15c727eb438ca82be867c2927a25 = L.popup({"maxWidth": "100%"});

        
            var html_20bb3568f6174a3e8ccf8865f80c1e00 = $(`<div id="html_20bb3568f6174a3e8ccf8865f80c1e00" style="width: 100.0%; height: 100.0%;">Sector:<br>SA8 4<br><br>All usual residents:<br>7787</div>`)[0];
            popup_43ad15c727eb438ca82be867c2927a25.setContent(html_20bb3568f6174a3e8ccf8865f80c1e00);
        

        marker_41508f952a834f9a9c7ce879e0f862d5.bindPopup(popup_43ad15c727eb438ca82be867c2927a25)
        ;

        
    
    
            marker_41508f952a834f9a9c7ce879e0f862d5.bindTooltip(
=======
            var marker_87d4e572528f4af59870a188945c0162 = L.marker(
                [52.6843481212121, -0.4601878232323234],
                {}
            ).addTo(map_dbb9e3211a79400db6c52ebdeb5ae881);
        
    
        var popup_ed361b843b504ef0a115f254095aff0e = L.popup({"maxWidth": "100%"});

        
            var html_8eb0686f549e41c5a7f5469f3602cff3 = $(`<div id="html_8eb0686f549e41c5a7f5469f3602cff3" style="width: 100.0%; height: 100.0%;">Sector:<br>PE9 4<br><br>All usual residents:<br>6059</div>`)[0];
            popup_ed361b843b504ef0a115f254095aff0e.setContent(html_8eb0686f549e41c5a7f5469f3602cff3);
        

        marker_87d4e572528f4af59870a188945c0162.bindPopup(popup_ed361b843b504ef0a115f254095aff0e)
        ;

        
    
    
            marker_87d4e572528f4af59870a188945c0162.bindTooltip(
>>>>>>> fef934fc
                `<div>
                     Click me!
                 </div>`,
                {"sticky": true}
            );
        
</script><|MERGE_RESOLUTION|>--- conflicted
+++ resolved
@@ -23,11 +23,7 @@
             <meta name="viewport" content="width=device-width,
                 initial-scale=1.0, maximum-scale=1.0, user-scalable=no" />
             <style>
-<<<<<<< HEAD
                 #map_d79a9120a34f45618cfc459435030690 {
-=======
-                #map_dbb9e3211a79400db6c52ebdeb5ae881 {
->>>>>>> fef934fc
                     position: relative;
                     width: 100.0%;
                     height: 100.0%;
@@ -39,22 +35,13 @@
 </head>
 <body>    
     
-<<<<<<< HEAD
             <div class="folium-map" id="map_d79a9120a34f45618cfc459435030690" ></div>
-=======
-            <div class="folium-map" id="map_dbb9e3211a79400db6c52ebdeb5ae881" ></div>
->>>>>>> fef934fc
         
 </body>
 <script>    
     
-<<<<<<< HEAD
             var map_d79a9120a34f45618cfc459435030690 = L.map(
                 "map_d79a9120a34f45618cfc459435030690",
-=======
-            var map_dbb9e3211a79400db6c52ebdeb5ae881 = L.map(
-                "map_dbb9e3211a79400db6c52ebdeb5ae881",
->>>>>>> fef934fc
                 {
                     center: [52.576144023688386, -0.8978230957115974],
                     crs: L.CRS.EPSG3857,
@@ -63,7 +50,6 @@
                     preferCanvas: false,
                 }
             );
-<<<<<<< HEAD
             L.control.scale().addTo(map_d79a9120a34f45618cfc459435030690);
 
             
@@ -191,4059 +177,13 @@
     
     
             marker_0adac4ec84db4fb780f119a6c256a2e3.bindTooltip(
-=======
-            L.control.scale().addTo(map_dbb9e3211a79400db6c52ebdeb5ae881);
-
-            
-
-        
-    
-            var tile_layer_f822cb712ab14cab95c3bf06d9b5ac93 = L.tileLayer(
-                "https://{s}.tile.openstreetmap.org/{z}/{x}/{y}.png",
-                {"attribution": "Data by \u0026copy; \u003ca href=\"http://openstreetmap.org\"\u003eOpenStreetMap\u003c/a\u003e, under \u003ca href=\"http://www.openstreetmap.org/copyright\"\u003eODbL\u003c/a\u003e.", "detectRetina": false, "maxNativeZoom": 18, "maxZoom": 18, "minZoom": 0, "noWrap": false, "opacity": 1, "subdomains": "abc", "tms": false}
-            ).addTo(map_dbb9e3211a79400db6c52ebdeb5ae881);
-        
-    
-            var poly_line_b381cbb23f494fef836d68d41ece5633 = L.polyline(
-                [[51.2, 0.7], [52.576144023688386, -0.8978230957115974]],
-                {"bubblingMouseEvents": true, "color": "black", "dashArray": null, "dashOffset": null, "fill": false, "fillColor": "black", "fillOpacity": 0.2, "fillRule": "evenodd", "lineCap": "round", "lineJoin": "round", "noClip": false, "opacity": 1.0, "smoothFactor": 1.0, "stroke": true, "weight": 3}
-            ).addTo(map_dbb9e3211a79400db6c52ebdeb5ae881);
-        
-    
-            var marker_6907e07b3c864195b20ed913d3d3ff66 = L.marker(
-                [51.2, 0.7],
-                {}
-            ).addTo(map_dbb9e3211a79400db6c52ebdeb5ae881);
-        
-    
-            var icon_4bac354499b94330aedce751ae39cfc8 = L.AwesomeMarkers.icon(
-                {"extraClasses": "fa-rotate-0", "icon": "info-sign", "iconColor": "white", "markerColor": "green", "prefix": "glyphicon"}
-            );
-            marker_6907e07b3c864195b20ed913d3d3ff66.setIcon(icon_4bac354499b94330aedce751ae39cfc8);
-        
-    
-        var popup_1b45aa2ba194456f9c1862e48cd40662 = L.popup({"maxWidth": "100%"});
-
-        
-            var html_d5939bc20b1a4254b6b0900ffffb104a = $(`<div id="html_d5939bc20b1a4254b6b0900ffffb104a" style="width: 100.0%; height: 100.0%;">Entry Point: (51.2, 0.7)</div>`)[0];
-            popup_1b45aa2ba194456f9c1862e48cd40662.setContent(html_d5939bc20b1a4254b6b0900ffffb104a);
-        
-
-        marker_6907e07b3c864195b20ed913d3d3ff66.bindPopup(popup_1b45aa2ba194456f9c1862e48cd40662)
-        ;
-
-        
-    
-    
-            marker_6907e07b3c864195b20ed913d3d3ff66.bindTooltip(
-                `<div>
-                     Click me!
-                 </div>`,
-                {"sticky": true}
-            );
-        
-    
-            var marker_57921a7098814703af84e2a4f1c67edc = L.marker(
-                [52.576144023688386, -0.8978230957115974],
-                {}
-            ).addTo(map_dbb9e3211a79400db6c52ebdeb5ae881);
-        
-    
-            var icon_641388a5378e4579a40aefffeb6af04c = L.AwesomeMarkers.icon(
-                {"extraClasses": "fa-rotate-0", "icon": "info-sign", "iconColor": "white", "markerColor": "red", "prefix": "glyphicon"}
-            );
-            marker_57921a7098814703af84e2a4f1c67edc.setIcon(icon_641388a5378e4579a40aefffeb6af04c);
-        
-    
-        var popup_379798baeff246f3a0630b982b7f4152 = L.popup({"maxWidth": "100%"});
-
-        
-            var html_8665a6e5b4514f458385dc81720cc723 = $(`<div id="html_8665a6e5b4514f458385dc81720cc723" style="width: 100.0%; height: 100.0%;">Entry Point: (52.576144023688386, -0.8978230957115974)</div>`)[0];
-            popup_379798baeff246f3a0630b982b7f4152.setContent(html_8665a6e5b4514f458385dc81720cc723);
-        
-
-        marker_57921a7098814703af84e2a4f1c67edc.bindPopup(popup_379798baeff246f3a0630b982b7f4152)
-        ;
-
-        
-    
-    
-            marker_57921a7098814703af84e2a4f1c67edc.bindTooltip(
-                `<div>
-                     Click me!
-                 </div>`,
-                {"sticky": true}
-            );
-        
-    
-            var circle_02531c4bae804ed0a6bb1365ed8b14ec = L.circle(
-                [52.576144023688386, -0.8978230957115974],
-                {"bubblingMouseEvents": true, "color": "green", "dashArray": null, "dashOffset": null, "fill": true, "fillColor": "green", "fillOpacity": 0.2, "fillRule": "evenodd", "lineCap": "round", "lineJoin": "round", "opacity": 1.0, "radius": 28406.029363678528, "stroke": true, "weight": 3}
-            ).addTo(map_dbb9e3211a79400db6c52ebdeb5ae881);
-        
-    
-            var circle_6a2852210fb8477b88845b4de10cfa92 = L.circle(
-                [52.576144023688386, -0.8978230957115974],
-                {"bubblingMouseEvents": true, "color": "blue", "dashArray": null, "dashOffset": null, "fill": true, "fillColor": "blue", "fillOpacity": 0.2, "fillRule": "evenodd", "lineCap": "round", "lineJoin": "round", "opacity": 1.0, "stroke": true, "weight": 3}
-            ).addTo(map_dbb9e3211a79400db6c52ebdeb5ae881);
-        
-    
-            var circle_03249bbe7b384277935ef684ad60c9ea = L.circle(
-                [52.576144023688386, -0.8978230957115974],
-                {"bubblingMouseEvents": true, "color": "purple", "dashArray": null, "dashOffset": null, "fill": true, "fillColor": "purple", "fillOpacity": 0.2, "fillRule": "evenodd", "lineCap": "round", "lineJoin": "round", "opacity": 1.0, "stroke": true, "weight": 3}
-            ).addTo(map_dbb9e3211a79400db6c52ebdeb5ae881);
-        
-    
-            var circle_cfa4fcf2934b4d00b23ddd551c79e221 = L.circle(
-                [52.576144023688386, -0.8978230957115974],
-                {"bubblingMouseEvents": true, "color": "red", "dashArray": null, "dashOffset": null, "fill": true, "fillColor": "red", "fillOpacity": 0.2, "fillRule": "evenodd", "lineCap": "round", "lineJoin": "round", "opacity": 1.0, "stroke": true, "weight": 3}
-            ).addTo(map_dbb9e3211a79400db6c52ebdeb5ae881);
-        
-    
-            var marker_c65a055b07bf41f0a27df6ed4ec93016 = L.marker(
-                [52.40580880116958, -1.2682947982456139],
-                {}
-            ).addTo(map_dbb9e3211a79400db6c52ebdeb5ae881);
-        
-    
-        var popup_22bb6426b7164c5ea4837cddf5b192bc = L.popup({"maxWidth": "100%"});
-
-        
-            var html_2efb7edb8ff54383b136c54478949c96 = $(`<div id="html_2efb7edb8ff54383b136c54478949c96" style="width: 100.0%; height: 100.0%;">Sector:<br>CV230<br><br>All usual residents:<br>9612</div>`)[0];
-            popup_22bb6426b7164c5ea4837cddf5b192bc.setContent(html_2efb7edb8ff54383b136c54478949c96);
-        
-
-        marker_c65a055b07bf41f0a27df6ed4ec93016.bindPopup(popup_22bb6426b7164c5ea4837cddf5b192bc)
-        ;
-
-        
-    
-    
-            marker_c65a055b07bf41f0a27df6ed4ec93016.bindTooltip(
-                `<div>
-                     Click me!
-                 </div>`,
-                {"sticky": true}
-            );
-        
-    
-            var marker_9f1edfdbd8244888a62010bea06c405a = L.marker(
-                [52.634470186813154, -1.1280342197802198],
-                {}
-            ).addTo(map_dbb9e3211a79400db6c52ebdeb5ae881);
-        
-    
-        var popup_4f60ff79c67045f3874788b5bd9cfd40 = L.popup({"maxWidth": "100%"});
-
-        
-            var html_31cde1825b9e4192af3e884d75bf1ea0 = $(`<div id="html_31cde1825b9e4192af3e884d75bf1ea0" style="width: 100.0%; height: 100.0%;">Sector:<br>LE1 1<br><br>All usual residents:<br>1716</div>`)[0];
-            popup_4f60ff79c67045f3874788b5bd9cfd40.setContent(html_31cde1825b9e4192af3e884d75bf1ea0);
-        
-
-        marker_9f1edfdbd8244888a62010bea06c405a.bindPopup(popup_4f60ff79c67045f3874788b5bd9cfd40)
-        ;
-
-        
-    
-    
-            marker_9f1edfdbd8244888a62010bea06c405a.bindTooltip(
-                `<div>
-                     Click me!
-                 </div>`,
-                {"sticky": true}
-            );
-        
-    
-            var marker_f6f8aface7f34dc7966dd51227b8f9d5 = L.marker(
-                [52.6407998255814, -1.123092639534884],
-                {}
-            ).addTo(map_dbb9e3211a79400db6c52ebdeb5ae881);
-        
-    
-        var popup_1f9d51a546ff49ffad6594f772c66d45 = L.popup({"maxWidth": "100%"});
-
-        
-            var html_eaaf2323b4a04a7898e2d32c23aa5f2b = $(`<div id="html_eaaf2323b4a04a7898e2d32c23aa5f2b" style="width: 100.0%; height: 100.0%;">Sector:<br>LE1 2<br><br>All usual residents:<br>4275</div>`)[0];
-            popup_1f9d51a546ff49ffad6594f772c66d45.setContent(html_eaaf2323b4a04a7898e2d32c23aa5f2b);
-        
-
-        marker_f6f8aface7f34dc7966dd51227b8f9d5.bindPopup(popup_1f9d51a546ff49ffad6594f772c66d45)
-        ;
-
-        
-    
-    
-            marker_f6f8aface7f34dc7966dd51227b8f9d5.bindTooltip(
-                `<div>
-                     Click me!
-                 </div>`,
-                {"sticky": true}
-            );
-        
-    
-            var marker_1ff96f63afeb47708540d95278b96af7 = L.marker(
-                [52.63963587628867, -1.1307591340206187],
-                {}
-            ).addTo(map_dbb9e3211a79400db6c52ebdeb5ae881);
-        
-    
-        var popup_7b923d7adf624e5297e191c5cd4015c6 = L.popup({"maxWidth": "100%"});
-
-        
-            var html_2e6dc4550d614813bd3423e0adc6f949 = $(`<div id="html_2e6dc4550d614813bd3423e0adc6f949" style="width: 100.0%; height: 100.0%;">Sector:<br>LE1 3<br><br>All usual residents:<br>666</div>`)[0];
-            popup_7b923d7adf624e5297e191c5cd4015c6.setContent(html_2e6dc4550d614813bd3423e0adc6f949);
-        
-
-        marker_1ff96f63afeb47708540d95278b96af7.bindPopup(popup_7b923d7adf624e5297e191c5cd4015c6)
-        ;
-
-        
-    
-    
-            marker_1ff96f63afeb47708540d95278b96af7.bindTooltip(
-                `<div>
-                     Click me!
-                 </div>`,
-                {"sticky": true}
-            );
-        
-    
-            var marker_a8076d72eedd4487b3537b81f9afea68 = L.marker(
-                [52.63782998611111, -1.138457986111111],
-                {}
-            ).addTo(map_dbb9e3211a79400db6c52ebdeb5ae881);
-        
-    
-        var popup_76a9bb9df845460d941aa592702b92e7 = L.popup({"maxWidth": "100%"});
-
-        
-            var html_bf6fdc60539847d995cb51bb9ae83ee9 = $(`<div id="html_bf6fdc60539847d995cb51bb9ae83ee9" style="width: 100.0%; height: 100.0%;">Sector:<br>LE1 4<br><br>All usual residents:<br>656</div>`)[0];
-            popup_76a9bb9df845460d941aa592702b92e7.setContent(html_bf6fdc60539847d995cb51bb9ae83ee9);
-        
-
-        marker_a8076d72eedd4487b3537b81f9afea68.bindPopup(popup_76a9bb9df845460d941aa592702b92e7)
-        ;
-
-        
-    
-    
-            marker_a8076d72eedd4487b3537b81f9afea68.bindTooltip(
-                `<div>
-                     Click me!
-                 </div>`,
-                {"sticky": true}
-            );
-        
-    
-            var marker_130ce97ddf034a349da1eee425e2fb91 = L.marker(
-                [52.632926584745775, -1.1360909915254238],
-                {}
-            ).addTo(map_dbb9e3211a79400db6c52ebdeb5ae881);
-        
-    
-        var popup_cac43e19f2d14cff90fa28f524d6d9ee = L.popup({"maxWidth": "100%"});
-
-        
-            var html_dabaa4467c36408faade883ed31dfa67 = $(`<div id="html_dabaa4467c36408faade883ed31dfa67" style="width: 100.0%; height: 100.0%;">Sector:<br>LE1 5<br><br>All usual residents:<br>1989</div>`)[0];
-            popup_cac43e19f2d14cff90fa28f524d6d9ee.setContent(html_dabaa4467c36408faade883ed31dfa67);
-        
-
-        marker_130ce97ddf034a349da1eee425e2fb91.bindPopup(popup_cac43e19f2d14cff90fa28f524d6d9ee)
-        ;
-
-        
-    
-    
-            marker_130ce97ddf034a349da1eee425e2fb91.bindTooltip(
-                `<div>
-                     Click me!
-                 </div>`,
-                {"sticky": true}
-            );
-        
-    
-            var marker_46f056cc76974422869d80789235045d = L.marker(
-                [52.63020468965515, -1.1320435431034483],
-                {}
-            ).addTo(map_dbb9e3211a79400db6c52ebdeb5ae881);
-        
-    
-        var popup_6428b74723764640b1b07ff62b14d98e = L.popup({"maxWidth": "100%"});
-
-        
-            var html_957fe8820aae43d29b12b380309b789e = $(`<div id="html_957fe8820aae43d29b12b380309b789e" style="width: 100.0%; height: 100.0%;">Sector:<br>LE1 6<br><br>All usual residents:<br>2978</div>`)[0];
-            popup_6428b74723764640b1b07ff62b14d98e.setContent(html_957fe8820aae43d29b12b380309b789e);
-        
-
-        marker_46f056cc76974422869d80789235045d.bindPopup(popup_6428b74723764640b1b07ff62b14d98e)
-        ;
-
-        
-    
-    
-            marker_46f056cc76974422869d80789235045d.bindTooltip(
-                `<div>
-                     Click me!
-                 </div>`,
-                {"sticky": true}
-            );
-        
-    
-            var marker_100767037d4a429299c89b95980a4b75 = L.marker(
-                [52.62718849999999, -1.125201445945946],
-                {}
-            ).addTo(map_dbb9e3211a79400db6c52ebdeb5ae881);
-        
-    
-        var popup_d454093971654f30a26ec436ee137b55 = L.popup({"maxWidth": "100%"});
-
-        
-            var html_6a53387b848245e0a2eac26f8878a311 = $(`<div id="html_6a53387b848245e0a2eac26f8878a311" style="width: 100.0%; height: 100.0%;">Sector:<br>LE1 7<br><br>All usual residents:<br>1028</div>`)[0];
-            popup_d454093971654f30a26ec436ee137b55.setContent(html_6a53387b848245e0a2eac26f8878a311);
-        
-
-        marker_100767037d4a429299c89b95980a4b75.bindPopup(popup_d454093971654f30a26ec436ee137b55)
-        ;
-
-        
-    
-    
-            marker_100767037d4a429299c89b95980a4b75.bindTooltip(
-                `<div>
-                     Click me!
-                 </div>`,
-                {"sticky": true}
-            );
-        
-    
-            var marker_2443bc17657a4ef484613a8cf47f31d3 = L.marker(
-                [52.61429192857144, -1.189913571428572],
-                {}
-            ).addTo(map_dbb9e3211a79400db6c52ebdeb5ae881);
-        
-    
-        var popup_f71044c8f6b848c7a97e8683b50c7b77 = L.popup({"maxWidth": "100%"});
-
-        
-            var html_4eae859ab2c34039a66b82723b2e9916 = $(`<div id="html_4eae859ab2c34039a66b82723b2e9916" style="width: 100.0%; height: 100.0%;">Sector:<br>LE1 8<br><br>All usual residents:<br>0</div>`)[0];
-            popup_f71044c8f6b848c7a97e8683b50c7b77.setContent(html_4eae859ab2c34039a66b82723b2e9916);
-        
-
-        marker_2443bc17657a4ef484613a8cf47f31d3.bindPopup(popup_f71044c8f6b848c7a97e8683b50c7b77)
-        ;
-
-        
-    
-    
-            marker_2443bc17657a4ef484613a8cf47f31d3.bindTooltip(
-                `<div>
-                     Click me!
-                 </div>`,
-                {"sticky": true}
-            );
-        
-    
-            var marker_f3b58390644a44128d2f5daa259b6191 = L.marker(
-                [52.630766322580655, -1.1411246451612902],
-                {}
-            ).addTo(map_dbb9e3211a79400db6c52ebdeb5ae881);
-        
-    
-        var popup_e8f12a1b1961423cae7af45c758864d4 = L.popup({"maxWidth": "100%"});
-
-        
-            var html_648d776aa0bf445da1131c5d367cc95d = $(`<div id="html_648d776aa0bf445da1131c5d367cc95d" style="width: 100.0%; height: 100.0%;">Sector:<br>LE1 9<br><br>All usual residents:<br>0</div>`)[0];
-            popup_e8f12a1b1961423cae7af45c758864d4.setContent(html_648d776aa0bf445da1131c5d367cc95d);
-        
-
-        marker_f3b58390644a44128d2f5daa259b6191.bindPopup(popup_e8f12a1b1961423cae7af45c758864d4)
-        ;
-
-        
-    
-    
-            marker_f3b58390644a44128d2f5daa259b6191.bindTooltip(
-                `<div>
-                     Click me!
-                 </div>`,
-                {"sticky": true}
-            );
-        
-    
-            var marker_b3c5a99236d44a6f8cfd4ea5a9f28daa = L.marker(
-                [52.51789383216782, -1.3559590139860138],
-                {}
-            ).addTo(map_dbb9e3211a79400db6c52ebdeb5ae881);
-        
-    
-        var popup_f511c1b3bf484855819191f51480e9cc = L.popup({"maxWidth": "100%"});
-
-        
-            var html_017668e6dfa5476bbae1a6b16e0ad3b1 = $(`<div id="html_017668e6dfa5476bbae1a6b16e0ad3b1" style="width: 100.0%; height: 100.0%;">Sector:<br>LE103<br><br>All usual residents:<br>2225</div>`)[0];
-            popup_f511c1b3bf484855819191f51480e9cc.setContent(html_017668e6dfa5476bbae1a6b16e0ad3b1);
-        
-
-        marker_b3c5a99236d44a6f8cfd4ea5a9f28daa.bindPopup(popup_f511c1b3bf484855819191f51480e9cc)
-        ;
-
-        
-    
-    
-            marker_b3c5a99236d44a6f8cfd4ea5a9f28daa.bindTooltip(
-                `<div>
-                     Click me!
-                 </div>`,
-                {"sticky": true}
-            );
-        
-    
-            var marker_5d2c75ddd9aa47b78274dc9eede47b5d = L.marker(
-                [52.75690650000001, -1.2067648900000003],
-                {}
-            ).addTo(map_dbb9e3211a79400db6c52ebdeb5ae881);
-        
-    
-        var popup_d693f16fcf114c6b8bce457119c0fcda = L.popup({"maxWidth": "100%"});
-
-        
-            var html_9f0ff76acf5b49d5b70649f364682e89 = $(`<div id="html_9f0ff76acf5b49d5b70649f364682e89" style="width: 100.0%; height: 100.0%;">Sector:<br>LE112<br><br>All usual residents:<br>13840</div>`)[0];
-            popup_d693f16fcf114c6b8bce457119c0fcda.setContent(html_9f0ff76acf5b49d5b70649f364682e89);
-        
-
-        marker_5d2c75ddd9aa47b78274dc9eede47b5d.bindPopup(popup_d693f16fcf114c6b8bce457119c0fcda)
-        ;
-
-        
-    
-    
-            marker_5d2c75ddd9aa47b78274dc9eede47b5d.bindTooltip(
-                `<div>
-                     Click me!
-                 </div>`,
-                {"sticky": true}
-            );
-        
-    
-            var marker_0f7f4f66cde140d5bde286ef6b60095a = L.marker(
-                [52.802634286432145, -1.2236889246231153],
-                {}
-            ).addTo(map_dbb9e3211a79400db6c52ebdeb5ae881);
-        
-    
-        var popup_fa380a38cefa4541ad59a28b4d6d7236 = L.popup({"maxWidth": "100%"});
-
-        
-            var html_9a141c53a2e5499fa1e300689d7e605c = $(`<div id="html_9a141c53a2e5499fa1e300689d7e605c" style="width: 100.0%; height: 100.0%;">Sector:<br>LE125<br><br>All usual residents:<br>7482</div>`)[0];
-            popup_fa380a38cefa4541ad59a28b4d6d7236.setContent(html_9a141c53a2e5499fa1e300689d7e605c);
-        
-
-        marker_0f7f4f66cde140d5bde286ef6b60095a.bindPopup(popup_fa380a38cefa4541ad59a28b4d6d7236)
-        ;
-
-        
-    
-    
-            marker_0f7f4f66cde140d5bde286ef6b60095a.bindTooltip(
-                `<div>
-                     Click me!
-                 </div>`,
-                {"sticky": true}
-            );
-        
-    
-            var marker_4f0ffbce74884b91955e1943e8155b4c = L.marker(
-                [52.8266454448819, -1.1548320078740153],
-                {}
-            ).addTo(map_dbb9e3211a79400db6c52ebdeb5ae881);
-        
-    
-        var popup_e2beb2c7fac3430f995fff8b8765b467 = L.popup({"maxWidth": "100%"});
-
-        
-            var html_09b774aa354749749af8193854c33888 = $(`<div id="html_09b774aa354749749af8193854c33888" style="width: 100.0%; height: 100.0%;">Sector:<br>LE126<br><br>All usual residents:<br>9193</div>`)[0];
-            popup_e2beb2c7fac3430f995fff8b8765b467.setContent(html_09b774aa354749749af8193854c33888);
-        
-
-        marker_4f0ffbce74884b91955e1943e8155b4c.bindPopup(popup_e2beb2c7fac3430f995fff8b8765b467)
-        ;
-
-        
-    
-    
-            marker_4f0ffbce74884b91955e1943e8155b4c.bindTooltip(
-                `<div>
-                     Click me!
-                 </div>`,
-                {"sticky": true}
-            );
-        
-    
-            var marker_55d013ed1db04873addb09b19c3c7c5b = L.marker(
-                [52.72931760968659, -1.1233555527065526],
-                {}
-            ).addTo(map_dbb9e3211a79400db6c52ebdeb5ae881);
-        
-    
-        var popup_3ef46fab80684560a347d79d6c221914 = L.popup({"maxWidth": "100%"});
-
-        
-            var html_a6f26cc06bb248f0b27f65bdf453592c = $(`<div id="html_a6f26cc06bb248f0b27f65bdf453592c" style="width: 100.0%; height: 100.0%;">Sector:<br>LE127<br><br>All usual residents:<br>16604</div>`)[0];
-            popup_3ef46fab80684560a347d79d6c221914.setContent(html_a6f26cc06bb248f0b27f65bdf453592c);
-        
-
-        marker_55d013ed1db04873addb09b19c3c7c5b.bindPopup(popup_3ef46fab80684560a347d79d6c221914)
-        ;
-
-        
-    
-    
-            marker_55d013ed1db04873addb09b19c3c7c5b.bindTooltip(
-                `<div>
-                     Click me!
-                 </div>`,
-                {"sticky": true}
-            );
-        
-    
-            var marker_b2c9268e90514d3bb3a11b72a16d2189 = L.marker(
-                [52.744550865013736, -1.1685500633608816],
-                {}
-            ).addTo(map_dbb9e3211a79400db6c52ebdeb5ae881);
-        
-    
-        var popup_a5cd88d899c54859a9e5b111b192d333 = L.popup({"maxWidth": "100%"});
-
-        
-            var html_4a9a329338b74f7691f3539ddd83d0e5 = $(`<div id="html_4a9a329338b74f7691f3539ddd83d0e5" style="width: 100.0%; height: 100.0%;">Sector:<br>LE128<br><br>All usual residents:<br>13957</div>`)[0];
-            popup_a5cd88d899c54859a9e5b111b192d333.setContent(html_4a9a329338b74f7691f3539ddd83d0e5);
-        
-
-        marker_b2c9268e90514d3bb3a11b72a16d2189.bindPopup(popup_a5cd88d899c54859a9e5b111b192d333)
-        ;
-
-        
-    
-    
-            marker_b2c9268e90514d3bb3a11b72a16d2189.bindTooltip(
-                `<div>
-                     Click me!
-                 </div>`,
-                {"sticky": true}
-            );
-        
-    
-            var marker_1e5ca72b8be24d71939ccc5d22e4320f = L.marker(
-                [52.76264405050507, -0.8943032996633001],
-                {}
-            ).addTo(map_dbb9e3211a79400db6c52ebdeb5ae881);
-        
-    
-        var popup_bfa3a21ec5694cad862c896b654139a3 = L.popup({"maxWidth": "100%"});
-
-        
-            var html_f14c32c560c74713a654c04eefb25ae1 = $(`<div id="html_f14c32c560c74713a654c04eefb25ae1" style="width: 100.0%; height: 100.0%;">Sector:<br>LE130<br><br>All usual residents:<br>15198</div>`)[0];
-            popup_bfa3a21ec5694cad862c896b654139a3.setContent(html_f14c32c560c74713a654c04eefb25ae1);
-        
-
-        marker_1e5ca72b8be24d71939ccc5d22e4320f.bindPopup(popup_bfa3a21ec5694cad862c896b654139a3)
-        ;
-
-        
-    
-    
-            marker_1e5ca72b8be24d71939ccc5d22e4320f.bindTooltip(
-                `<div>
-                     Click me!
-                 </div>`,
-                {"sticky": true}
-            );
-        
-    
-            var marker_058dc52ab2354f23b48b88bea8f8de40 = L.marker(
-                [52.769020248120285, -0.8804221466165411],
-                {}
-            ).addTo(map_dbb9e3211a79400db6c52ebdeb5ae881);
-        
-    
-        var popup_9e350f4ae3f34ecb968b34dad86cdd9f = L.popup({"maxWidth": "100%"});
-
-        
-            var html_7e3ecea1fb5447e69d236dadaabd6801 = $(`<div id="html_7e3ecea1fb5447e69d236dadaabd6801" style="width: 100.0%; height: 100.0%;">Sector:<br>LE131<br><br>All usual residents:<br>11960</div>`)[0];
-            popup_9e350f4ae3f34ecb968b34dad86cdd9f.setContent(html_7e3ecea1fb5447e69d236dadaabd6801);
-        
-
-        marker_058dc52ab2354f23b48b88bea8f8de40.bindPopup(popup_9e350f4ae3f34ecb968b34dad86cdd9f)
-        ;
-
-        
-    
-    
-            marker_058dc52ab2354f23b48b88bea8f8de40.bindTooltip(
-                `<div>
-                     Click me!
-                 </div>`,
-                {"sticky": true}
-            );
-        
-    
-            var marker_fcb6f6d7dc214b9ba96d79159e0486ec = L.marker(
-                [52.768864500000014, -0.87820847826087],
-                {}
-            ).addTo(map_dbb9e3211a79400db6c52ebdeb5ae881);
-        
-    
-        var popup_6269ff01fb194396b834be8a8a44db3c = L.popup({"maxWidth": "100%"});
-
-        
-            var html_d2a4495227574adea3a55a2a1310214c = $(`<div id="html_d2a4495227574adea3a55a2a1310214c" style="width: 100.0%; height: 100.0%;">Sector:<br>LE139<br><br>All usual residents:<br>0</div>`)[0];
-            popup_6269ff01fb194396b834be8a8a44db3c.setContent(html_d2a4495227574adea3a55a2a1310214c);
-        
-
-        marker_fcb6f6d7dc214b9ba96d79159e0486ec.bindPopup(popup_6269ff01fb194396b834be8a8a44db3c)
-        ;
-
-        
-    
-    
-            marker_fcb6f6d7dc214b9ba96d79159e0486ec.bindTooltip(
-                `<div>
-                     Click me!
-                 </div>`,
-                {"sticky": true}
-            );
-        
-    
-            var marker_07d157385be74beea8bfeebf15a464b6 = L.marker(
-                [52.72742801415094, -0.8656961792452832],
-                {}
-            ).addTo(map_dbb9e3211a79400db6c52ebdeb5ae881);
-        
-    
-        var popup_999bd13226b94167971fb6a0a78cc265 = L.popup({"maxWidth": "100%"});
-
-        
-            var html_a772b76333fb41e7916f749d68e18f10 = $(`<div id="html_a772b76333fb41e7916f749d68e18f10" style="width: 100.0%; height: 100.0%;">Sector:<br>LE142<br><br>All usual residents:<br>4514</div>`)[0];
-            popup_999bd13226b94167971fb6a0a78cc265.setContent(html_a772b76333fb41e7916f749d68e18f10);
-        
-
-        marker_07d157385be74beea8bfeebf15a464b6.bindPopup(popup_999bd13226b94167971fb6a0a78cc265)
-        ;
-
-        
-    
-    
-            marker_07d157385be74beea8bfeebf15a464b6.bindTooltip(
-                `<div>
-                     Click me!
-                 </div>`,
-                {"sticky": true}
-            );
-        
-    
-            var marker_78d33f59f6b04f03b4894034cbb8189b = L.marker(
-                [52.790916108490585, -0.9700772877358489],
-                {}
-            ).addTo(map_dbb9e3211a79400db6c52ebdeb5ae881);
-        
-    
-        var popup_0a57fe32214248f49c1bc405446f1a8b = L.popup({"maxWidth": "100%"});
-
-        
-            var html_3eedda9f474a402094442ea4af0d1026 = $(`<div id="html_3eedda9f474a402094442ea4af0d1026" style="width: 100.0%; height: 100.0%;">Sector:<br>LE143<br><br>All usual residents:<br>6621</div>`)[0];
-            popup_0a57fe32214248f49c1bc405446f1a8b.setContent(html_3eedda9f474a402094442ea4af0d1026);
-        
-
-        marker_78d33f59f6b04f03b4894034cbb8189b.bindPopup(popup_0a57fe32214248f49c1bc405446f1a8b)
-        ;
-
-        
-    
-    
-            marker_78d33f59f6b04f03b4894034cbb8189b.bindTooltip(
-                `<div>
-                     Click me!
-                 </div>`,
-                {"sticky": true}
-            );
-        
-    
-            var marker_fd5e195be4d5487db16edddea67e9259 = L.marker(
-                [52.83348798584908, -0.855549905660377],
-                {}
-            ).addTo(map_dbb9e3211a79400db6c52ebdeb5ae881);
-        
-    
-        var popup_19ce5bed9b1a44d0ad05c91ab7fa9d6a = L.popup({"maxWidth": "100%"});
-
-        
-            var html_f4dbd01ae4fa47608fc827d47949982d = $(`<div id="html_f4dbd01ae4fa47608fc827d47949982d" style="width: 100.0%; height: 100.0%;">Sector:<br>LE144<br><br>All usual residents:<br>6186</div>`)[0];
-            popup_19ce5bed9b1a44d0ad05c91ab7fa9d6a.setContent(html_f4dbd01ae4fa47608fc827d47949982d);
-        
-
-        marker_fd5e195be4d5487db16edddea67e9259.bindPopup(popup_19ce5bed9b1a44d0ad05c91ab7fa9d6a)
-        ;
-
-        
-    
-    
-            marker_fd5e195be4d5487db16edddea67e9259.bindTooltip(
-                `<div>
-                     Click me!
-                 </div>`,
-                {"sticky": true}
-            );
-        
-    
-            var marker_87ea0e7e6de84260a6b8eced00e83dbf = L.marker(
-                [52.668985291666665, -0.7258166250000003],
-                {}
-            ).addTo(map_dbb9e3211a79400db6c52ebdeb5ae881);
-        
-    
-        var popup_704b550ccdbb4716bdec3a8b41f35853 = L.popup({"maxWidth": "100%"});
-
-        
-            var html_8ff63d6651e544378db64bb825ea9e15 = $(`<div id="html_8ff63d6651e544378db64bb825ea9e15" style="width: 100.0%; height: 100.0%;">Sector:<br>LE150<br><br>All usual residents:<br>0</div>`)[0];
-            popup_704b550ccdbb4716bdec3a8b41f35853.setContent(html_8ff63d6651e544378db64bb825ea9e15);
-        
-
-        marker_87ea0e7e6de84260a6b8eced00e83dbf.bindPopup(popup_704b550ccdbb4716bdec3a8b41f35853)
-        ;
-
-        
-    
-    
-            marker_87ea0e7e6de84260a6b8eced00e83dbf.bindTooltip(
-                `<div>
-                     Click me!
-                 </div>`,
-                {"sticky": true}
-            );
-        
-    
-            var marker_27bcbfeef2e4451c92633cc551fc95e2 = L.marker(
-                [52.670619905303006, -0.7307803333333334],
-                {}
-            ).addTo(map_dbb9e3211a79400db6c52ebdeb5ae881);
-        
-    
-        var popup_6c0cf3dac5f14f42bb6f9ceaa285d106 = L.popup({"maxWidth": "100%"});
-
-        
-            var html_94129bb5a8c24fa697da40a5ff44e2df = $(`<div id="html_94129bb5a8c24fa697da40a5ff44e2df" style="width: 100.0%; height: 100.0%;">Sector:<br>LE156<br><br>All usual residents:<br>10922</div>`)[0];
-            popup_6c0cf3dac5f14f42bb6f9ceaa285d106.setContent(html_94129bb5a8c24fa697da40a5ff44e2df);
-        
-
-        marker_27bcbfeef2e4451c92633cc551fc95e2.bindPopup(popup_6c0cf3dac5f14f42bb6f9ceaa285d106)
-        ;
-
-        
-    
-    
-            marker_27bcbfeef2e4451c92633cc551fc95e2.bindTooltip(
-                `<div>
-                     Click me!
-                 </div>`,
-                {"sticky": true}
-            );
-        
-    
-            var marker_fee3d0f3646c49d8b8cb25a2cf8ea5d9 = L.marker(
-                [52.7086616561514, -0.6988964700315456],
-                {}
-            ).addTo(map_dbb9e3211a79400db6c52ebdeb5ae881);
-        
-    
-        var popup_33ae596492c64bb6aab25c2f68147737 = L.popup({"maxWidth": "100%"});
-
-        
-            var html_a6fd7f5f13f54494a25757b4ba437bba = $(`<div id="html_a6fd7f5f13f54494a25757b4ba437bba" style="width: 100.0%; height: 100.0%;">Sector:<br>LE157<br><br>All usual residents:<br>8135</div>`)[0];
-            popup_33ae596492c64bb6aab25c2f68147737.setContent(html_a6fd7f5f13f54494a25757b4ba437bba);
-        
-
-        marker_fee3d0f3646c49d8b8cb25a2cf8ea5d9.bindPopup(popup_33ae596492c64bb6aab25c2f68147737)
-        ;
-
-        
-    
-    
-            marker_fee3d0f3646c49d8b8cb25a2cf8ea5d9.bindTooltip(
-                `<div>
-                     Click me!
-                 </div>`,
-                {"sticky": true}
-            );
-        
-    
-            var marker_f6a36d58c3614341a4ce514668352fe2 = L.marker(
-                [52.639981201680676, -0.658030537815126],
-                {}
-            ).addTo(map_dbb9e3211a79400db6c52ebdeb5ae881);
-        
-    
-        var popup_c3743166ae52481aa1ae5d7cf4880bc7 = L.popup({"maxWidth": "100%"});
-
-        
-            var html_f055cfd06c634c73a4d3cc6542499385 = $(`<div id="html_f055cfd06c634c73a4d3cc6542499385" style="width: 100.0%; height: 100.0%;">Sector:<br>LE158<br><br>All usual residents:<br>6416</div>`)[0];
-            popup_c3743166ae52481aa1ae5d7cf4880bc7.setContent(html_f055cfd06c634c73a4d3cc6542499385);
-        
-
-        marker_f6a36d58c3614341a4ce514668352fe2.bindPopup(popup_c3743166ae52481aa1ae5d7cf4880bc7)
-        ;
-
-        
-    
-    
-            marker_f6a36d58c3614341a4ce514668352fe2.bindTooltip(
-                `<div>
-                     Click me!
-                 </div>`,
-                {"sticky": true}
-            );
-        
-    
-            var marker_722fb53267d34c55b025d226d2558c1e = L.marker(
-                [52.59118187937748, -0.7151317470817122],
-                {}
-            ).addTo(map_dbb9e3211a79400db6c52ebdeb5ae881);
-        
-    
-        var popup_fb68e7434a234c299e70d4830263454b = L.popup({"maxWidth": "100%"});
-
-        
-            var html_3b5193ba0fb140859f5da6ff8ba668b4 = $(`<div id="html_3b5193ba0fb140859f5da6ff8ba668b4" style="width: 100.0%; height: 100.0%;">Sector:<br>LE159<br><br>All usual residents:<br>6852</div>`)[0];
-            popup_fb68e7434a234c299e70d4830263454b.setContent(html_3b5193ba0fb140859f5da6ff8ba668b4);
-        
-
-        marker_722fb53267d34c55b025d226d2558c1e.bindPopup(popup_fb68e7434a234c299e70d4830263454b)
-        ;
-
-        
-    
-    
-            marker_722fb53267d34c55b025d226d2558c1e.bindTooltip(
-                `<div>
-                     Click me!
-                 </div>`,
-                {"sticky": true}
-            );
-        
-    
-            var marker_b571d4db20424785a3fac2343716c957 = L.marker(
-                [52.48029566037738, -0.9155303207547165],
-                {}
-            ).addTo(map_dbb9e3211a79400db6c52ebdeb5ae881);
-        
-    
-        var popup_362926ff7c25483f9335bf89e4de9d27 = L.popup({"maxWidth": "100%"});
-
-        
-            var html_5a8277dfe05b4cc38844188ef3b470c3 = $(`<div id="html_5a8277dfe05b4cc38844188ef3b470c3" style="width: 100.0%; height: 100.0%;">Sector:<br>LE160<br><br>All usual residents:<br>0</div>`)[0];
-            popup_362926ff7c25483f9335bf89e4de9d27.setContent(html_5a8277dfe05b4cc38844188ef3b470c3);
-        
-
-        marker_b571d4db20424785a3fac2343716c957.bindPopup(popup_362926ff7c25483f9335bf89e4de9d27)
-        ;
-
-        
-    
-    
-            marker_b571d4db20424785a3fac2343716c957.bindTooltip(
-                `<div>
-                     Click me!
-                 </div>`,
-                {"sticky": true}
-            );
-        
-    
-            var marker_c6a53bebceb442cb9e2a743f07171d41 = L.marker(
-                [52.493905107594934, -0.9192358734177222],
-                {}
-            ).addTo(map_dbb9e3211a79400db6c52ebdeb5ae881);
-        
-    
-        var popup_049c4617ac0642eeb2e1c12e44f1cb39 = L.popup({"maxWidth": "100%"});
-
-        
-            var html_15bc9ae7871543e29274b57f4f041097 = $(`<div id="html_15bc9ae7871543e29274b57f4f041097" style="width: 100.0%; height: 100.0%;">Sector:<br>LE167<br><br>All usual residents:<br>11868</div>`)[0];
-            popup_049c4617ac0642eeb2e1c12e44f1cb39.setContent(html_15bc9ae7871543e29274b57f4f041097);
-        
-
-        marker_c6a53bebceb442cb9e2a743f07171d41.bindPopup(popup_049c4617ac0642eeb2e1c12e44f1cb39)
-        ;
-
-        
-    
-    
-            marker_c6a53bebceb442cb9e2a743f07171d41.bindTooltip(
-                `<div>
-                     Click me!
-                 </div>`,
-                {"sticky": true}
-            );
-        
-    
-            var marker_37abc7407bda4681ae1b41c224b7448a = L.marker(
-                [52.49650415290521, -0.830324883792049],
-                {}
-            ).addTo(map_dbb9e3211a79400db6c52ebdeb5ae881);
-        
-    
-        var popup_8d8bb6eaf6594d5f966b1d72d7780b6a = L.popup({"maxWidth": "100%"});
-
-        
-            var html_9cef0f4dc6c140648fc7d7f11f8fad82 = $(`<div id="html_9cef0f4dc6c140648fc7d7f11f8fad82" style="width: 100.0%; height: 100.0%;">Sector:<br>LE168<br><br>All usual residents:<br>10331</div>`)[0];
-            popup_8d8bb6eaf6594d5f966b1d72d7780b6a.setContent(html_9cef0f4dc6c140648fc7d7f11f8fad82);
-        
-
-        marker_37abc7407bda4681ae1b41c224b7448a.bindPopup(popup_8d8bb6eaf6594d5f966b1d72d7780b6a)
-        ;
-
-        
-    
-    
-            marker_37abc7407bda4681ae1b41c224b7448a.bindTooltip(
-                `<div>
-                     Click me!
-                 </div>`,
-                {"sticky": true}
-            );
-        
-    
-            var marker_052672152f324216addec2f71a3d4321 = L.marker(
-                [52.46771647350995, -0.9382089105960265],
-                {}
-            ).addTo(map_dbb9e3211a79400db6c52ebdeb5ae881);
-        
-    
-        var popup_75453df366c2451a80a5d01d5b0b7043 = L.popup({"maxWidth": "100%"});
-
-        
-            var html_2390a77113ba49c68f2d679c64920f7f = $(`<div id="html_2390a77113ba49c68f2d679c64920f7f" style="width: 100.0%; height: 100.0%;">Sector:<br>LE169<br><br>All usual residents:<br>12776</div>`)[0];
-            popup_75453df366c2451a80a5d01d5b0b7043.setContent(html_2390a77113ba49c68f2d679c64920f7f);
-        
-
-        marker_052672152f324216addec2f71a3d4321.bindPopup(popup_75453df366c2451a80a5d01d5b0b7043)
-        ;
-
-        
-    
-    
-            marker_052672152f324216addec2f71a3d4321.bindTooltip(
-                `<div>
-                     Click me!
-                 </div>`,
-                {"sticky": true}
-            );
-        
-    
-            var marker_8ff5f8f0f08a4b81aa82b5ad3146588f = L.marker(
-                [52.458820950617294, -1.2059545679012356],
-                {}
-            ).addTo(map_dbb9e3211a79400db6c52ebdeb5ae881);
-        
-    
-        var popup_0cc829e6f6f6479eae8fbe35c27b2e86 = L.popup({"maxWidth": "100%"});
-
-        
-            var html_169e28cb3e7c43f093febaa38c67eca7 = $(`<div id="html_169e28cb3e7c43f093febaa38c67eca7" style="width: 100.0%; height: 100.0%;">Sector:<br>LE174<br><br>All usual residents:<br>10597</div>`)[0];
-            popup_0cc829e6f6f6479eae8fbe35c27b2e86.setContent(html_169e28cb3e7c43f093febaa38c67eca7);
-        
-
-        marker_8ff5f8f0f08a4b81aa82b5ad3146588f.bindPopup(popup_0cc829e6f6f6479eae8fbe35c27b2e86)
-        ;
-
-        
-    
-    
-            marker_8ff5f8f0f08a4b81aa82b5ad3146588f.bindTooltip(
-                `<div>
-                     Click me!
-                 </div>`,
-                {"sticky": true}
-            );
-        
-    
-            var marker_3ae6e45c3d594640a116428e3b0fad7b = L.marker(
-                [52.49496791769548, -1.2052137489711925],
-                {}
-            ).addTo(map_dbb9e3211a79400db6c52ebdeb5ae881);
-        
-    
-        var popup_89d882e650e748009587706c371c192f = L.popup({"maxWidth": "100%"});
-
-        
-            var html_91bad1b75d81442a8366815524ab2b35 = $(`<div id="html_91bad1b75d81442a8366815524ab2b35" style="width: 100.0%; height: 100.0%;">Sector:<br>LE175<br><br>All usual residents:<br>6117</div>`)[0];
-            popup_89d882e650e748009587706c371c192f.setContent(html_91bad1b75d81442a8366815524ab2b35);
-        
-
-        marker_3ae6e45c3d594640a116428e3b0fad7b.bindPopup(popup_89d882e650e748009587706c371c192f)
-        ;
-
-        
-    
-    
-            marker_3ae6e45c3d594640a116428e3b0fad7b.bindTooltip(
-                `<div>
-                     Click me!
-                 </div>`,
-                {"sticky": true}
-            );
-        
-    
-            var marker_096515fa77604c2cba38781dce0dc604 = L.marker(
-                [52.448536741116776, -1.0967832690355337],
-                {}
-            ).addTo(map_dbb9e3211a79400db6c52ebdeb5ae881);
-        
-    
-        var popup_452945a166284d7a9e1061d7fb817286 = L.popup({"maxWidth": "100%"});
-
-        
-            var html_f46b0b218b5947d9a595ed08a5f0a36d = $(`<div id="html_f46b0b218b5947d9a595ed08a5f0a36d" style="width: 100.0%; height: 100.0%;">Sector:<br>LE176<br><br>All usual residents:<br>3934</div>`)[0];
-            popup_452945a166284d7a9e1061d7fb817286.setContent(html_f46b0b218b5947d9a595ed08a5f0a36d);
-        
-
-        marker_096515fa77604c2cba38781dce0dc604.bindPopup(popup_452945a166284d7a9e1061d7fb817286)
-        ;
-
-        
-    
-    
-            marker_096515fa77604c2cba38781dce0dc604.bindTooltip(
-                `<div>
-                     Click me!
-                 </div>`,
-                {"sticky": true}
-            );
-        
-    
-            var marker_658e3b0d31f34add8f643cd0a1136530 = L.marker(
-                [52.468751266666665, -1.197821533333333],
-                {}
-            ).addTo(map_dbb9e3211a79400db6c52ebdeb5ae881);
-        
-    
-        var popup_0896c8a892c44547b57baa360898f509 = L.popup({"maxWidth": "100%"});
-
-        
-            var html_c1e1649d969c47ceabc13be1e9bda2de = $(`<div id="html_c1e1649d969c47ceabc13be1e9bda2de" style="width: 100.0%; height: 100.0%;">Sector:<br>LE179<br><br>All usual residents:<br>0</div>`)[0];
-            popup_0896c8a892c44547b57baa360898f509.setContent(html_c1e1649d969c47ceabc13be1e9bda2de);
-        
-
-        marker_658e3b0d31f34add8f643cd0a1136530.bindPopup(popup_0896c8a892c44547b57baa360898f509)
-        ;
-
-        
-    
-    
-            marker_658e3b0d31f34add8f643cd0a1136530.bindTooltip(
-                `<div>
-                     Click me!
-                 </div>`,
-                {"sticky": true}
-            );
-        
-    
-            var marker_bae69897821340f2a5a4af2214666f1d = L.marker(
-                [52.591303483443696, -1.1104702119205294],
-                {}
-            ).addTo(map_dbb9e3211a79400db6c52ebdeb5ae881);
-        
-    
-        var popup_b56222e5daa246388e3e01702f1d8fef = L.popup({"maxWidth": "100%"});
-
-        
-            var html_b79ac16bb39a4372a3223ae0a69cb836 = $(`<div id="html_b79ac16bb39a4372a3223ae0a69cb836" style="width: 100.0%; height: 100.0%;">Sector:<br>LE181<br><br>All usual residents:<br>7885</div>`)[0];
-            popup_b56222e5daa246388e3e01702f1d8fef.setContent(html_b79ac16bb39a4372a3223ae0a69cb836);
-        
-
-        marker_bae69897821340f2a5a4af2214666f1d.bindPopup(popup_b56222e5daa246388e3e01702f1d8fef)
-        ;
-
-        
-    
-    
-            marker_bae69897821340f2a5a4af2214666f1d.bindTooltip(
-                `<div>
-                     Click me!
-                 </div>`,
-                {"sticky": true}
-            );
-        
-    
-            var marker_a8ced8a6a5b84a50ba948285cf0ef923 = L.marker(
-                [52.58079764161847, -1.1125827398843928],
-                {}
-            ).addTo(map_dbb9e3211a79400db6c52ebdeb5ae881);
-        
-    
-        var popup_40e5bb3ee7584fb19d263236141c7535 = L.popup({"maxWidth": "100%"});
-
-        
-            var html_e145c5c1c84a42b0999da5530bdefd0f = $(`<div id="html_e145c5c1c84a42b0999da5530bdefd0f" style="width: 100.0%; height: 100.0%;">Sector:<br>LE182<br><br>All usual residents:<br>8628</div>`)[0];
-            popup_40e5bb3ee7584fb19d263236141c7535.setContent(html_e145c5c1c84a42b0999da5530bdefd0f);
-        
-
-        marker_a8ced8a6a5b84a50ba948285cf0ef923.bindPopup(popup_40e5bb3ee7584fb19d263236141c7535)
-        ;
-
-        
-    
-    
-            marker_a8ced8a6a5b84a50ba948285cf0ef923.bindTooltip(
-                `<div>
-                     Click me!
-                 </div>`,
-                {"sticky": true}
-            );
-        
-    
-            var marker_76f39ac720114eaaac8a87c6aec17c3c = L.marker(
-                [52.580174772727304, -1.0951858352272728],
-                {}
-            ).addTo(map_dbb9e3211a79400db6c52ebdeb5ae881);
-        
-    
-        var popup_a801ba3bd0d0457397bc7b10b315ccd2 = L.popup({"maxWidth": "100%"});
-
-        
-            var html_824ec3d8cdb24052a29e1cf8ddb4c802 = $(`<div id="html_824ec3d8cdb24052a29e1cf8ddb4c802" style="width: 100.0%; height: 100.0%;">Sector:<br>LE183<br><br>All usual residents:<br>8171</div>`)[0];
-            popup_a801ba3bd0d0457397bc7b10b315ccd2.setContent(html_824ec3d8cdb24052a29e1cf8ddb4c802);
-        
-
-        marker_76f39ac720114eaaac8a87c6aec17c3c.bindPopup(popup_a801ba3bd0d0457397bc7b10b315ccd2)
-        ;
-
-        
-    
-    
-            marker_76f39ac720114eaaac8a87c6aec17c3c.bindTooltip(
-                `<div>
-                     Click me!
-                 </div>`,
-                {"sticky": true}
-            );
-        
-    
-            var marker_a5a407649ac24d85977955f786b7f846 = L.marker(
-                [52.58126094545454, -1.1319496121212127],
-                {}
-            ).addTo(map_dbb9e3211a79400db6c52ebdeb5ae881);
-        
-    
-        var popup_a79fb6b8710240198aad739fdaeb7f4d = L.popup({"maxWidth": "100%"});
-
-        
-            var html_01277016631249139a91eb236b9f9c25 = $(`<div id="html_01277016631249139a91eb236b9f9c25" style="width: 100.0%; height: 100.0%;">Sector:<br>LE184<br><br>All usual residents:<br>8177</div>`)[0];
-            popup_a79fb6b8710240198aad739fdaeb7f4d.setContent(html_01277016631249139a91eb236b9f9c25);
-        
-
-        marker_a5a407649ac24d85977955f786b7f846.bindPopup(popup_a79fb6b8710240198aad739fdaeb7f4d)
-        ;
-
-        
-    
-    
-            marker_a5a407649ac24d85977955f786b7f846.bindTooltip(
-                `<div>
-                     Click me!
-                 </div>`,
-                {"sticky": true}
-            );
-        
-    
-            var marker_5adaaad2b502401688ced798572aa4ef = L.marker(
-                [52.58408283333332, -1.1098053636363627],
-                {}
-            ).addTo(map_dbb9e3211a79400db6c52ebdeb5ae881);
-        
-    
-        var popup_e5fd7ac13052477cadd6838d7ad9dd32 = L.popup({"maxWidth": "100%"});
-
-        
-            var html_9407229b21524940bafdcd7999119cc2 = $(`<div id="html_9407229b21524940bafdcd7999119cc2" style="width: 100.0%; height: 100.0%;">Sector:<br>LE189<br><br>All usual residents:<br>0</div>`)[0];
-            popup_e5fd7ac13052477cadd6838d7ad9dd32.setContent(html_9407229b21524940bafdcd7999119cc2);
-        
-
-        marker_5adaaad2b502401688ced798572aa4ef.bindPopup(popup_e5fd7ac13052477cadd6838d7ad9dd32)
-        ;
-
-        
-    
-    
-            marker_5adaaad2b502401688ced798572aa4ef.bindTooltip(
-                `<div>
-                     Click me!
-                 </div>`,
-                {"sticky": true}
-            );
-        
-    
-            var marker_c2eea84ca5224f30b7763e9db7c1b9f7 = L.marker(
-                [52.589576, -1.2027483333333333],
-                {}
-            ).addTo(map_dbb9e3211a79400db6c52ebdeb5ae881);
-        
-    
-        var popup_b3b112e6f7fa4d3d90cd6118d9276cc8 = L.popup({"maxWidth": "100%"});
-
-        
-            var html_68e45e3eff37498fb2b87bddbc8ddfb4 = $(`<div id="html_68e45e3eff37498fb2b87bddbc8ddfb4" style="width: 100.0%; height: 100.0%;">Sector:<br>LE190<br><br>All usual residents:<br>0</div>`)[0];
-            popup_b3b112e6f7fa4d3d90cd6118d9276cc8.setContent(html_68e45e3eff37498fb2b87bddbc8ddfb4);
-        
-
-        marker_c2eea84ca5224f30b7763e9db7c1b9f7.bindPopup(popup_b3b112e6f7fa4d3d90cd6118d9276cc8)
-        ;
-
-        
-    
-    
-            marker_c2eea84ca5224f30b7763e9db7c1b9f7.bindTooltip(
-                `<div>
-                     Click me!
-                 </div>`,
-                {"sticky": true}
-            );
-        
-    
-            var marker_843232622cbe4db0b9d51d5532fccfa7 = L.marker(
-                [52.603666254901945, -1.1895457450980391],
-                {}
-            ).addTo(map_dbb9e3211a79400db6c52ebdeb5ae881);
-        
-    
-        var popup_a0eafa112ea8444eb67a9458692e2995 = L.popup({"maxWidth": "100%"});
-
-        
-            var html_082284937fac431cb6b70a29bc9db5fe = $(`<div id="html_082284937fac431cb6b70a29bc9db5fe" style="width: 100.0%; height: 100.0%;">Sector:<br>LE191<br><br>All usual residents:<br>0</div>`)[0];
-            popup_a0eafa112ea8444eb67a9458692e2995.setContent(html_082284937fac431cb6b70a29bc9db5fe);
-        
-
-        marker_843232622cbe4db0b9d51d5532fccfa7.bindPopup(popup_a0eafa112ea8444eb67a9458692e2995)
-        ;
-
-        
-    
-    
-            marker_843232622cbe4db0b9d51d5532fccfa7.bindTooltip(
-                `<div>
-                     Click me!
-                 </div>`,
-                {"sticky": true}
-            );
-        
-    
-            var marker_25d93f7553c74f0fae23b0225738d363 = L.marker(
-                [52.57419081456953, -1.2006011059602655],
-                {}
-            ).addTo(map_dbb9e3211a79400db6c52ebdeb5ae881);
-        
-    
-        var popup_63609b8ab4e941c0941f5fbe40ee5442 = L.popup({"maxWidth": "100%"});
-
-        
-            var html_9172f6810a704e0c838b183688317ac3 = $(`<div id="html_9172f6810a704e0c838b183688317ac3" style="width: 100.0%; height: 100.0%;">Sector:<br>LE192<br><br>All usual residents:<br>5916</div>`)[0];
-            popup_63609b8ab4e941c0941f5fbe40ee5442.setContent(html_9172f6810a704e0c838b183688317ac3);
-        
-
-        marker_25d93f7553c74f0fae23b0225738d363.bindPopup(popup_63609b8ab4e941c0941f5fbe40ee5442)
-        ;
-
-        
-    
-    
-            marker_25d93f7553c74f0fae23b0225738d363.bindTooltip(
-                `<div>
-                     Click me!
-                 </div>`,
-                {"sticky": true}
-            );
-        
-    
-            var marker_02461b2667964b78b0d5c2ca9cdaae4d = L.marker(
-                [52.576720371428564, -1.2163831047619047],
-                {}
-            ).addTo(map_dbb9e3211a79400db6c52ebdeb5ae881);
-        
-    
-        var popup_2868613cda7745d0a1d1905c00346e7d = L.popup({"maxWidth": "100%"});
-
-        
-            var html_e8532fd174634d938b637142f79b3e50 = $(`<div id="html_e8532fd174634d938b637142f79b3e50" style="width: 100.0%; height: 100.0%;">Sector:<br>LE193<br><br>All usual residents:<br>4741</div>`)[0];
-            popup_2868613cda7745d0a1d1905c00346e7d.setContent(html_e8532fd174634d938b637142f79b3e50);
-        
-
-        marker_02461b2667964b78b0d5c2ca9cdaae4d.bindPopup(popup_2868613cda7745d0a1d1905c00346e7d)
-        ;
-
-        
-    
-    
-            marker_02461b2667964b78b0d5c2ca9cdaae4d.bindTooltip(
-                `<div>
-                     Click me!
-                 </div>`,
-                {"sticky": true}
-            );
-        
-    
-            var marker_849497c4f2d742d5ad478bcd6db816ef = L.marker(
-                [52.59377525954198, -1.2145060458015269],
-                {}
-            ).addTo(map_dbb9e3211a79400db6c52ebdeb5ae881);
-        
-    
-        var popup_3899cca9ef444372b842393566fed148 = L.popup({"maxWidth": "100%"});
-
-        
-            var html_07fed7e0eef0432393fc05c248b37300 = $(`<div id="html_07fed7e0eef0432393fc05c248b37300" style="width: 100.0%; height: 100.0%;">Sector:<br>LE194<br><br>All usual residents:<br>4105</div>`)[0];
-            popup_3899cca9ef444372b842393566fed148.setContent(html_07fed7e0eef0432393fc05c248b37300);
-        
-
-        marker_849497c4f2d742d5ad478bcd6db816ef.bindPopup(popup_3899cca9ef444372b842393566fed148)
-        ;
-
-        
-    
-    
-            marker_849497c4f2d742d5ad478bcd6db816ef.bindTooltip(
-                `<div>
-                     Click me!
-                 </div>`,
-                {"sticky": true}
-            );
-        
-    
-            var marker_8b4a7f26bb8f432ab086768d630f749b = L.marker(
-                [52.5867338823529, -1.1990758235294112],
-                {}
-            ).addTo(map_dbb9e3211a79400db6c52ebdeb5ae881);
-        
-    
-        var popup_4ed2bc443ee1413f8c9dea612fa72662 = L.popup({"maxWidth": "100%"});
-
-        
-            var html_5ec6f2f023554766b708539464cbf474 = $(`<div id="html_5ec6f2f023554766b708539464cbf474" style="width: 100.0%; height: 100.0%;">Sector:<br>LE199<br><br>All usual residents:<br>0</div>`)[0];
-            popup_4ed2bc443ee1413f8c9dea612fa72662.setContent(html_5ec6f2f023554766b708539464cbf474);
-        
-
-        marker_8b4a7f26bb8f432ab086768d630f749b.bindPopup(popup_4ed2bc443ee1413f8c9dea612fa72662)
-        ;
-
-        
-    
-    
-            marker_8b4a7f26bb8f432ab086768d630f749b.bindTooltip(
-                `<div>
-                     Click me!
-                 </div>`,
-                {"sticky": true}
-            );
-        
-    
-            var marker_b3188832d2124f55a265f34af2af16e5 = L.marker(
-                [52.632898057692294, -1.1165349038461543],
-                {}
-            ).addTo(map_dbb9e3211a79400db6c52ebdeb5ae881);
-        
-    
-        var popup_987ceb3598714ad3a9c9fff9049d01ba = L.popup({"maxWidth": "100%"});
-
-        
-            var html_90916dc944e3426dab1c63bede098a5f = $(`<div id="html_90916dc944e3426dab1c63bede098a5f" style="width: 100.0%; height: 100.0%;">Sector:<br>LE2 0<br><br>All usual residents:<br>13714</div>`)[0];
-            popup_987ceb3598714ad3a9c9fff9049d01ba.setContent(html_90916dc944e3426dab1c63bede098a5f);
-        
-
-        marker_b3188832d2124f55a265f34af2af16e5.bindPopup(popup_987ceb3598714ad3a9c9fff9049d01ba)
-        ;
-
-        
-    
-    
-            marker_b3188832d2124f55a265f34af2af16e5.bindTooltip(
-                `<div>
-                     Click me!
-                 </div>`,
-                {"sticky": true}
-            );
-        
-    
-            var marker_78d6eb6ebb9b4c29b12de61685c0d161 = L.marker(
-                [52.623652584541034, -1.1142334444444444],
-                {}
-            ).addTo(map_dbb9e3211a79400db6c52ebdeb5ae881);
-        
-    
-        var popup_ba97fe4a1f4d4e89a6678739c6883724 = L.popup({"maxWidth": "100%"});
-
-        
-            var html_84efc87686494d498a396cf210682519 = $(`<div id="html_84efc87686494d498a396cf210682519" style="width: 100.0%; height: 100.0%;">Sector:<br>LE2 1<br><br>All usual residents:<br>13444</div>`)[0];
-            popup_ba97fe4a1f4d4e89a6678739c6883724.setContent(html_84efc87686494d498a396cf210682519);
-        
-
-        marker_78d6eb6ebb9b4c29b12de61685c0d161.bindPopup(popup_ba97fe4a1f4d4e89a6678739c6883724)
-        ;
-
-        
-    
-    
-            marker_78d6eb6ebb9b4c29b12de61685c0d161.bindTooltip(
-                `<div>
-                     Click me!
-                 </div>`,
-                {"sticky": true}
-            );
-        
-    
-            var marker_65436d8cd3764c319c29a7ba9cad889f = L.marker(
-                [52.61267396946567, -1.0899259847328246],
-                {}
-            ).addTo(map_dbb9e3211a79400db6c52ebdeb5ae881);
-        
-    
-        var popup_a2ed3bd4d50347d18cde283356d3f0f3 = L.popup({"maxWidth": "100%"});
-
-        
-            var html_e87e3d5039ae4ff7992df66e2194dcbc = $(`<div id="html_e87e3d5039ae4ff7992df66e2194dcbc" style="width: 100.0%; height: 100.0%;">Sector:<br>LE2 2<br><br>All usual residents:<br>7686</div>`)[0];
-            popup_a2ed3bd4d50347d18cde283356d3f0f3.setContent(html_e87e3d5039ae4ff7992df66e2194dcbc);
-        
-
-        marker_65436d8cd3764c319c29a7ba9cad889f.bindPopup(popup_a2ed3bd4d50347d18cde283356d3f0f3)
-        ;
-
-        
-    
-    
-            marker_65436d8cd3764c319c29a7ba9cad889f.bindTooltip(
-                `<div>
-                     Click me!
-                 </div>`,
-                {"sticky": true}
-            );
-        
-    
-            var marker_7a2f17448b55492096a20dedc5a51cef = L.marker(
-                [52.61001406976741, -1.1114673534883717],
-                {}
-            ).addTo(map_dbb9e3211a79400db6c52ebdeb5ae881);
-        
-    
-        var popup_d1c08534974c4091b494dbb0e5677d46 = L.popup({"maxWidth": "100%"});
-
-        
-            var html_db7e618c427b4921830a883b7e62a4d3 = $(`<div id="html_db7e618c427b4921830a883b7e62a4d3" style="width: 100.0%; height: 100.0%;">Sector:<br>LE2 3<br><br>All usual residents:<br>11456</div>`)[0];
-            popup_d1c08534974c4091b494dbb0e5677d46.setContent(html_db7e618c427b4921830a883b7e62a4d3);
-        
-
-        marker_7a2f17448b55492096a20dedc5a51cef.bindPopup(popup_d1c08534974c4091b494dbb0e5677d46)
-        ;
-
-        
-    
-    
-            marker_7a2f17448b55492096a20dedc5a51cef.bindTooltip(
-                `<div>
-                     Click me!
-                 </div>`,
-                {"sticky": true}
-            );
-        
-    
-            var marker_2550dd3bbb29424fb554ddfb37a48417 = L.marker(
-                [52.5965561261261, -1.0659012387387394],
-                {}
-            ).addTo(map_dbb9e3211a79400db6c52ebdeb5ae881);
-        
-    
-        var popup_93e0f8f0df664ff2b0adb364cc024572 = L.popup({"maxWidth": "100%"});
-
-        
-            var html_a3dddb0dc738416c879d6a78e570e0d0 = $(`<div id="html_a3dddb0dc738416c879d6a78e570e0d0" style="width: 100.0%; height: 100.0%;">Sector:<br>LE2 4<br><br>All usual residents:<br>12392</div>`)[0];
-            popup_93e0f8f0df664ff2b0adb364cc024572.setContent(html_a3dddb0dc738416c879d6a78e570e0d0);
-        
-
-        marker_2550dd3bbb29424fb554ddfb37a48417.bindPopup(popup_93e0f8f0df664ff2b0adb364cc024572)
-        ;
-
-        
-    
-    
-            marker_2550dd3bbb29424fb554ddfb37a48417.bindTooltip(
-                `<div>
-                     Click me!
-                 </div>`,
-                {"sticky": true}
-            );
-        
-    
-            var marker_e40729a059054a56923fce6a90ec3f22 = L.marker(
-                [52.59488647738694, -1.0804019095477386],
-                {}
-            ).addTo(map_dbb9e3211a79400db6c52ebdeb5ae881);
-        
-    
-        var popup_6434c8834293415aa0b6c6cb3a11b08e = L.popup({"maxWidth": "100%"});
-
-        
-            var html_6256c1e769c74804a663cec97c8c6f35 = $(`<div id="html_6256c1e769c74804a663cec97c8c6f35" style="width: 100.0%; height: 100.0%;">Sector:<br>LE2 5<br><br>All usual residents:<br>8595</div>`)[0];
-            popup_6434c8834293415aa0b6c6cb3a11b08e.setContent(html_6256c1e769c74804a663cec97c8c6f35);
-        
-
-        marker_e40729a059054a56923fce6a90ec3f22.bindPopup(popup_6434c8834293415aa0b6c6cb3a11b08e)
-        ;
-
-        
-    
-    
-            marker_e40729a059054a56923fce6a90ec3f22.bindTooltip(
-                `<div>
-                     Click me!
-                 </div>`,
-                {"sticky": true}
-            );
-        
-    
-            var marker_ec9457f2a3b2497eb6aee648c378fc34 = L.marker(
-                [52.603148813492055, -1.129479746031746],
-                {}
-            ).addTo(map_dbb9e3211a79400db6c52ebdeb5ae881);
-        
-    
-        var popup_1db1bbaccd5946c7908594c021212f35 = L.popup({"maxWidth": "100%"});
-
-        
-            var html_fc920de64cc24b78b24822478dc21f3c = $(`<div id="html_fc920de64cc24b78b24822478dc21f3c" style="width: 100.0%; height: 100.0%;">Sector:<br>LE2 6<br><br>All usual residents:<br>14815</div>`)[0];
-            popup_1db1bbaccd5946c7908594c021212f35.setContent(html_fc920de64cc24b78b24822478dc21f3c);
-        
-
-        marker_ec9457f2a3b2497eb6aee648c378fc34.bindPopup(popup_1db1bbaccd5946c7908594c021212f35)
-        ;
-
-        
-    
-    
-            marker_ec9457f2a3b2497eb6aee648c378fc34.bindTooltip(
-                `<div>
-                     Click me!
-                 </div>`,
-                {"sticky": true}
-            );
-        
-    
-            var marker_add05ac7622a4b70948d09509cfd78fd = L.marker(
-                [52.622330937198015, -1.1398458937198062],
-                {}
-            ).addTo(map_dbb9e3211a79400db6c52ebdeb5ae881);
-        
-    
-        var popup_a965da694bac4fcbb0e4b5160c0560b1 = L.popup({"maxWidth": "100%"});
-
-        
-            var html_cf53f398d8474bd4914d8291883a8682 = $(`<div id="html_cf53f398d8474bd4914d8291883a8682" style="width: 100.0%; height: 100.0%;">Sector:<br>LE2 7<br><br>All usual residents:<br>10728</div>`)[0];
-            popup_a965da694bac4fcbb0e4b5160c0560b1.setContent(html_cf53f398d8474bd4914d8291883a8682);
-        
-
-        marker_add05ac7622a4b70948d09509cfd78fd.bindPopup(popup_a965da694bac4fcbb0e4b5160c0560b1)
-        ;
-
-        
-    
-    
-            marker_add05ac7622a4b70948d09509cfd78fd.bindTooltip(
-                `<div>
-                     Click me!
-                 </div>`,
-                {"sticky": true}
-            );
-        
-    
-            var marker_fee6b1f5f8664b7985ea45781985dba8 = L.marker(
-                [52.60349748241206, -1.14870088442211],
-                {}
-            ).addTo(map_dbb9e3211a79400db6c52ebdeb5ae881);
-        
-    
-        var popup_7d6a8a0aa49d43aa99cdf9bd42906045 = L.popup({"maxWidth": "100%"});
-
-        
-            var html_7036fb2ef25141d093415dd4439f96b6 = $(`<div id="html_7036fb2ef25141d093415dd4439f96b6" style="width: 100.0%; height: 100.0%;">Sector:<br>LE2 8<br><br>All usual residents:<br>10833</div>`)[0];
-            popup_7d6a8a0aa49d43aa99cdf9bd42906045.setContent(html_7036fb2ef25141d093415dd4439f96b6);
-        
-
-        marker_fee6b1f5f8664b7985ea45781985dba8.bindPopup(popup_7d6a8a0aa49d43aa99cdf9bd42906045)
-        ;
-
-        
-    
-    
-            marker_fee6b1f5f8664b7985ea45781985dba8.bindTooltip(
-                `<div>
-                     Click me!
-                 </div>`,
-                {"sticky": true}
-            );
-        
-    
-            var marker_d23b49db6b9a4e8481c32e1955e700f6 = L.marker(
-                [52.58773823529409, -1.1549602901960776],
-                {}
-            ).addTo(map_dbb9e3211a79400db6c52ebdeb5ae881);
-        
-    
-        var popup_f628f847eb754d2e98432ced7fcb790c = L.popup({"maxWidth": "100%"});
-
-        
-            var html_89a5f77eb1874b0fbdc81ee9c51776e6 = $(`<div id="html_89a5f77eb1874b0fbdc81ee9c51776e6" style="width: 100.0%; height: 100.0%;">Sector:<br>LE2 9<br><br>All usual residents:<br>15363</div>`)[0];
-            popup_f628f847eb754d2e98432ced7fcb790c.setContent(html_89a5f77eb1874b0fbdc81ee9c51776e6);
-        
-
-        marker_d23b49db6b9a4e8481c32e1955e700f6.bindPopup(popup_f628f847eb754d2e98432ced7fcb790c)
-        ;
-
-        
-    
-    
-            marker_d23b49db6b9a4e8481c32e1955e700f6.bindTooltip(
-                `<div>
-                     Click me!
-                 </div>`,
-                {"sticky": true}
-            );
-        
-    
-            var marker_7401a2b74db34fe29fa00e02566af879 = L.marker(
-                [52.632105, -1.124996],
-                {}
-            ).addTo(map_dbb9e3211a79400db6c52ebdeb5ae881);
-        
-    
-        var popup_0a01ed82401f4c78859aedaaccedc656 = L.popup({"maxWidth": "100%"});
-
-        
-            var html_05678af6b3e24e43b341c96d25073bda = $(`<div id="html_05678af6b3e24e43b341c96d25073bda" style="width: 100.0%; height: 100.0%;">Sector:<br>LE213<br><br>All usual residents:<br>0</div>`)[0];
-            popup_0a01ed82401f4c78859aedaaccedc656.setContent(html_05678af6b3e24e43b341c96d25073bda);
-        
-
-        marker_7401a2b74db34fe29fa00e02566af879.bindPopup(popup_0a01ed82401f4c78859aedaaccedc656)
-        ;
-
-        
-    
-    
-            marker_7401a2b74db34fe29fa00e02566af879.bindTooltip(
-                `<div>
-                     Click me!
-                 </div>`,
-                {"sticky": true}
-            );
-        
-    
-            var marker_be7f3759184b40c0be6697e4563e2860 = L.marker(
-                [52.6321086, -1.1249944],
-                {}
-            ).addTo(map_dbb9e3211a79400db6c52ebdeb5ae881);
-        
-    
-        var popup_bb7b4a6fef4640f1b1c888714eec5459 = L.popup({"maxWidth": "100%"});
-
-        
-            var html_a222c1863bf54d6c90f3fb224064a802 = $(`<div id="html_a222c1863bf54d6c90f3fb224064a802" style="width: 100.0%; height: 100.0%;">Sector:<br>LE214<br><br>All usual residents:<br>0</div>`)[0];
-            popup_bb7b4a6fef4640f1b1c888714eec5459.setContent(html_a222c1863bf54d6c90f3fb224064a802);
-        
-
-        marker_be7f3759184b40c0be6697e4563e2860.bindPopup(popup_bb7b4a6fef4640f1b1c888714eec5459)
-        ;
-
-        
-    
-    
-            marker_be7f3759184b40c0be6697e4563e2860.bindTooltip(
-                `<div>
-                     Click me!
-                 </div>`,
-                {"sticky": true}
-            );
-        
-    
-            var marker_836cef3e4c274b5eac252a22145e63ff = L.marker(
-                [52.61291800000001, -1.1949086666666668],
-                {}
-            ).addTo(map_dbb9e3211a79400db6c52ebdeb5ae881);
-        
-    
-        var popup_e5794a77e0ce4f8697aaeb6885a43dc1 = L.popup({"maxWidth": "100%"});
-
-        
-            var html_2f28efc14ab6400ea20165e22b99ed06 = $(`<div id="html_2f28efc14ab6400ea20165e22b99ed06" style="width: 100.0%; height: 100.0%;">Sector:<br>LE219<br><br>All usual residents:<br>0</div>`)[0];
-            popup_e5794a77e0ce4f8697aaeb6885a43dc1.setContent(html_2f28efc14ab6400ea20165e22b99ed06);
-        
-
-        marker_836cef3e4c274b5eac252a22145e63ff.bindPopup(popup_e5794a77e0ce4f8697aaeb6885a43dc1)
-        ;
-
-        
-    
-    
-            marker_836cef3e4c274b5eac252a22145e63ff.bindTooltip(
-                `<div>
-                     Click me!
-                 </div>`,
-                {"sticky": true}
-            );
-        
-    
-            var marker_038853076d524ab08279e7d963b20f42 = L.marker(
-                [52.62834826865669, -1.153558577114428],
-                {}
-            ).addTo(map_dbb9e3211a79400db6c52ebdeb5ae881);
-        
-    
-        var popup_273e265e83fc424b9206cf86fb4b5223 = L.popup({"maxWidth": "100%"});
-
-        
-            var html_693dfb35b91b48e2bdbe111c965bcb4f = $(`<div id="html_693dfb35b91b48e2bdbe111c965bcb4f" style="width: 100.0%; height: 100.0%;">Sector:<br>LE3 0<br><br>All usual residents:<br>11427</div>`)[0];
-            popup_273e265e83fc424b9206cf86fb4b5223.setContent(html_693dfb35b91b48e2bdbe111c965bcb4f);
-        
-
-        marker_038853076d524ab08279e7d963b20f42.bindPopup(popup_273e265e83fc424b9206cf86fb4b5223)
-        ;
-
-        
-    
-    
-            marker_038853076d524ab08279e7d963b20f42.bindTooltip(
-                `<div>
-                     Click me!
-                 </div>`,
-                {"sticky": true}
-            );
-        
-    
-            var marker_5c2254b68b154bf397931888747c4026 = L.marker(
-                [52.6246830411523, -1.175313831275721],
-                {}
-            ).addTo(map_dbb9e3211a79400db6c52ebdeb5ae881);
-        
-    
-        var popup_285b8e11f8584e669b4248e94208ecf1 = L.popup({"maxWidth": "100%"});
-
-        
-            var html_49da24bda0224964909dba84c5916477 = $(`<div id="html_49da24bda0224964909dba84c5916477" style="width: 100.0%; height: 100.0%;">Sector:<br>LE3 1<br><br>All usual residents:<br>15585</div>`)[0];
-            popup_285b8e11f8584e669b4248e94208ecf1.setContent(html_49da24bda0224964909dba84c5916477);
-        
-
-        marker_5c2254b68b154bf397931888747c4026.bindPopup(popup_285b8e11f8584e669b4248e94208ecf1)
-        ;
-
-        
-    
-    
-            marker_5c2254b68b154bf397931888747c4026.bindTooltip(
-                `<div>
-                     Click me!
-                 </div>`,
-                {"sticky": true}
-            );
-        
-    
-            var marker_438958141fb9456d87510222e8694950 = L.marker(
-                [52.61194626754384, -1.1708145877192988],
-                {}
-            ).addTo(map_dbb9e3211a79400db6c52ebdeb5ae881);
-        
-    
-        var popup_3928426b92cb41d5846ef3fa2a3e6e73 = L.popup({"maxWidth": "100%"});
-
-        
-            var html_11cbd28baa184affa6883b68202fec5c = $(`<div id="html_11cbd28baa184affa6883b68202fec5c" style="width: 100.0%; height: 100.0%;">Sector:<br>LE3 2<br><br>All usual residents:<br>14572</div>`)[0];
-            popup_3928426b92cb41d5846ef3fa2a3e6e73.setContent(html_11cbd28baa184affa6883b68202fec5c);
-        
-
-        marker_438958141fb9456d87510222e8694950.bindPopup(popup_3928426b92cb41d5846ef3fa2a3e6e73)
-        ;
-
-        
-    
-    
-            marker_438958141fb9456d87510222e8694950.bindTooltip(
-                `<div>
-                     Click me!
-                 </div>`,
-                {"sticky": true}
-            );
-        
-    
-            var marker_ecfe23f6ec314dbbb1491f2f1d8216d0 = L.marker(
-                [52.62125890909092, -1.2061156916996043],
-                {}
-            ).addTo(map_dbb9e3211a79400db6c52ebdeb5ae881);
-        
-    
-        var popup_15c4f204346046779ffe33bb3e024717 = L.popup({"maxWidth": "100%"});
-
-        
-            var html_c0bd425d63c74067bf55f01e8a5f9375 = $(`<div id="html_c0bd425d63c74067bf55f01e8a5f9375" style="width: 100.0%; height: 100.0%;">Sector:<br>LE3 3<br><br>All usual residents:<br>13475</div>`)[0];
-            popup_15c4f204346046779ffe33bb3e024717.setContent(html_c0bd425d63c74067bf55f01e8a5f9375);
-        
-
-        marker_ecfe23f6ec314dbbb1491f2f1d8216d0.bindPopup(popup_15c4f204346046779ffe33bb3e024717)
-        ;
-
-        
-    
-    
-            marker_ecfe23f6ec314dbbb1491f2f1d8216d0.bindTooltip(
-                `<div>
-                     Click me!
-                 </div>`,
-                {"sticky": true}
-            );
-        
-    
-            var marker_5f5ede8d45484f3c9ce07f44a3536d4f = L.marker(
-                [52.606190999999974, -1.190554166666667],
-                {}
-            ).addTo(map_dbb9e3211a79400db6c52ebdeb5ae881);
-        
-    
-        var popup_c235dc1f436b4694a10e06e2573c8603 = L.popup({"maxWidth": "100%"});
-
-        
-            var html_8d92233416e44d10ba459ed7d7877305 = $(`<div id="html_8d92233416e44d10ba459ed7d7877305" style="width: 100.0%; height: 100.0%;">Sector:<br>LE3 4<br><br>All usual residents:<br>0</div>`)[0];
-            popup_c235dc1f436b4694a10e06e2573c8603.setContent(html_8d92233416e44d10ba459ed7d7877305);
-        
-
-        marker_5f5ede8d45484f3c9ce07f44a3536d4f.bindPopup(popup_c235dc1f436b4694a10e06e2573c8603)
-        ;
-
-        
-    
-    
-            marker_5f5ede8d45484f3c9ce07f44a3536d4f.bindTooltip(
-                `<div>
-                     Click me!
-                 </div>`,
-                {"sticky": true}
-            );
-        
-    
-            var marker_0f4a7c950e204ac7a7066608972a82af = L.marker(
-                [52.63680925581392, -1.1480743643410858],
-                {}
-            ).addTo(map_dbb9e3211a79400db6c52ebdeb5ae881);
-        
-    
-        var popup_dc938c66db4b47ed906077565e4b1732 = L.popup({"maxWidth": "100%"});
-
-        
-            var html_1409c5e9027a4ed3b6d77466cb85be32 = $(`<div id="html_1409c5e9027a4ed3b6d77466cb85be32" style="width: 100.0%; height: 100.0%;">Sector:<br>LE3 5<br><br>All usual residents:<br>6329</div>`)[0];
-            popup_dc938c66db4b47ed906077565e4b1732.setContent(html_1409c5e9027a4ed3b6d77466cb85be32);
-        
-
-        marker_0f4a7c950e204ac7a7066608972a82af.bindPopup(popup_dc938c66db4b47ed906077565e4b1732)
-        ;
-
-        
-    
-    
-            marker_0f4a7c950e204ac7a7066608972a82af.bindTooltip(
-                `<div>
-                     Click me!
-                 </div>`,
-                {"sticky": true}
-            );
-        
-    
-            var marker_3e5493d069dc4cf79fbe2da933bc8e68 = L.marker(
-                [52.63746519626166, -1.1778762476635511],
-                {}
-            ).addTo(map_dbb9e3211a79400db6c52ebdeb5ae881);
-        
-    
-        var popup_7c1ba3b70a0443ff92cf22a7de9ca8df = L.popup({"maxWidth": "100%"});
-
-        
-            var html_608bcfd1d5ad416586d7cec9b3fc3403 = $(`<div id="html_608bcfd1d5ad416586d7cec9b3fc3403" style="width: 100.0%; height: 100.0%;">Sector:<br>LE3 6<br><br>All usual residents:<br>12955</div>`)[0];
-            popup_7c1ba3b70a0443ff92cf22a7de9ca8df.setContent(html_608bcfd1d5ad416586d7cec9b3fc3403);
-        
-
-        marker_3e5493d069dc4cf79fbe2da933bc8e68.bindPopup(popup_7c1ba3b70a0443ff92cf22a7de9ca8df)
-        ;
-
-        
-    
-    
-            marker_3e5493d069dc4cf79fbe2da933bc8e68.bindTooltip(
-                `<div>
-                     Click me!
-                 </div>`,
-                {"sticky": true}
-            );
-        
-    
-            var marker_35c6fc168c294e55b2467682ded8aa83 = L.marker(
-                [52.61292, -1.1949078888888893],
-                {}
-            ).addTo(map_dbb9e3211a79400db6c52ebdeb5ae881);
-        
-    
-        var popup_8a6199ecffbc444caa7a1433d8bfd9a7 = L.popup({"maxWidth": "100%"});
-
-        
-            var html_062ea26a2c854a07851b26b406ff22eb = $(`<div id="html_062ea26a2c854a07851b26b406ff22eb" style="width: 100.0%; height: 100.0%;">Sector:<br>LE3 7<br><br>All usual residents:<br>0</div>`)[0];
-            popup_8a6199ecffbc444caa7a1433d8bfd9a7.setContent(html_062ea26a2c854a07851b26b406ff22eb);
-        
-
-        marker_35c6fc168c294e55b2467682ded8aa83.bindPopup(popup_8a6199ecffbc444caa7a1433d8bfd9a7)
-        ;
-
-        
-    
-    
-            marker_35c6fc168c294e55b2467682ded8aa83.bindTooltip(
-                `<div>
-                     Click me!
-                 </div>`,
-                {"sticky": true}
-            );
-        
-    
-            var marker_50f3300a39344b3683c3263f2b104c86 = L.marker(
-                [52.64859908536579, -1.1988294471544707],
-                {}
-            ).addTo(map_dbb9e3211a79400db6c52ebdeb5ae881);
-        
-    
-        var popup_bd2d1d764b314cb1b7fd5c67f416b6f4 = L.popup({"maxWidth": "100%"});
-
-        
-            var html_85c9043e61f04b059c2f0462b2833a0b = $(`<div id="html_85c9043e61f04b059c2f0462b2833a0b" style="width: 100.0%; height: 100.0%;">Sector:<br>LE3 8<br><br>All usual residents:<br>10169</div>`)[0];
-            popup_bd2d1d764b314cb1b7fd5c67f416b6f4.setContent(html_85c9043e61f04b059c2f0462b2833a0b);
-        
-
-        marker_50f3300a39344b3683c3263f2b104c86.bindPopup(popup_bd2d1d764b314cb1b7fd5c67f416b6f4)
-        ;
-
-        
-    
-    
-            marker_50f3300a39344b3683c3263f2b104c86.bindTooltip(
-                `<div>
-                     Click me!
-                 </div>`,
-                {"sticky": true}
-            );
-        
-    
-            var marker_4e9aff499d2e4b7290841a7ab3cfed70 = L.marker(
-                [52.6464711610487, -1.1673776516853922],
-                {}
-            ).addTo(map_dbb9e3211a79400db6c52ebdeb5ae881);
-        
-    
-        var popup_61262ea0413a44f0aed312f938524c9c = L.popup({"maxWidth": "100%"});
-
-        
-            var html_b20186f0b0e24394bc072e854efae0fe = $(`<div id="html_b20186f0b0e24394bc072e854efae0fe" style="width: 100.0%; height: 100.0%;">Sector:<br>LE3 9<br><br>All usual residents:<br>16401</div>`)[0];
-            popup_61262ea0413a44f0aed312f938524c9c.setContent(html_b20186f0b0e24394bc072e854efae0fe);
-        
-
-        marker_4e9aff499d2e4b7290841a7ab3cfed70.bindPopup(popup_61262ea0413a44f0aed312f938524c9c)
-        ;
-
-        
-    
-    
-            marker_4e9aff499d2e4b7290841a7ab3cfed70.bindTooltip(
-                `<div>
-                     Click me!
-                 </div>`,
-                {"sticky": true}
-            );
-        
-    
-            var marker_e56fd14af5ef498ca3cd8fb1337b0447 = L.marker(
-                [52.65556985660379, -1.1523175773584908],
-                {}
-            ).addTo(map_dbb9e3211a79400db6c52ebdeb5ae881);
-        
-    
-        var popup_44d0eb265fb0417d8e8e1b374f851687 = L.popup({"maxWidth": "100%"});
-
-        
-            var html_504721cae0994b1a8d5d6b06a6be6daa = $(`<div id="html_504721cae0994b1a8d5d6b06a6be6daa" style="width: 100.0%; height: 100.0%;">Sector:<br>LE4 0<br><br>All usual residents:<br>15259</div>`)[0];
-            popup_44d0eb265fb0417d8e8e1b374f851687.setContent(html_504721cae0994b1a8d5d6b06a6be6daa);
-        
-
-        marker_e56fd14af5ef498ca3cd8fb1337b0447.bindPopup(popup_44d0eb265fb0417d8e8e1b374f851687)
-        ;
-
-        
-    
-    
-            marker_e56fd14af5ef498ca3cd8fb1337b0447.bindTooltip(
-                `<div>
-                     Click me!
-                 </div>`,
-                {"sticky": true}
-            );
-        
-    
-            var marker_9fce3f84ebc344bf86846a414c6e11f9 = L.marker(
-                [52.67041221951218, -1.1672387926829266],
-                {}
-            ).addTo(map_dbb9e3211a79400db6c52ebdeb5ae881);
-        
-    
-        var popup_ab57debb3799476d9a2d266202a3046b = L.popup({"maxWidth": "100%"});
-
-        
-            var html_0720ce436320477d80d49a3722574a26 = $(`<div id="html_0720ce436320477d80d49a3722574a26" style="width: 100.0%; height: 100.0%;">Sector:<br>LE4 1<br><br>All usual residents:<br>4793</div>`)[0];
-            popup_ab57debb3799476d9a2d266202a3046b.setContent(html_0720ce436320477d80d49a3722574a26);
-        
-
-        marker_9fce3f84ebc344bf86846a414c6e11f9.bindPopup(popup_ab57debb3799476d9a2d266202a3046b)
-        ;
-
-        
-    
-    
-            marker_9fce3f84ebc344bf86846a414c6e11f9.bindTooltip(
-                `<div>
-                     Click me!
-                 </div>`,
-                {"sticky": true}
-            );
-        
-    
-            var marker_ac136caf3d7d4b8cb833d47d5661ca4b = L.marker(
-                [52.66640351012143, -1.1431581214574909],
-                {}
-            ).addTo(map_dbb9e3211a79400db6c52ebdeb5ae881);
-        
-    
-        var popup_88a901fd676343c98da080da721e4e27 = L.popup({"maxWidth": "100%"});
-
-        
-            var html_93ffe6e342a34429b8f0cb1f0abd4a24 = $(`<div id="html_93ffe6e342a34429b8f0cb1f0abd4a24" style="width: 100.0%; height: 100.0%;">Sector:<br>LE4 2<br><br>All usual residents:<br>10402</div>`)[0];
-            popup_88a901fd676343c98da080da721e4e27.setContent(html_93ffe6e342a34429b8f0cb1f0abd4a24);
-        
-
-        marker_ac136caf3d7d4b8cb833d47d5661ca4b.bindPopup(popup_88a901fd676343c98da080da721e4e27)
-        ;
-
-        
-    
-    
-            marker_ac136caf3d7d4b8cb833d47d5661ca4b.bindTooltip(
-                `<div>
-                     Click me!
-                 </div>`,
-                {"sticky": true}
-            );
-        
-    
-            var marker_87e2be70c0b9473daa3ac2edf1524cbe = L.marker(
-                [52.68215503783789, -1.1314374378378378],
-                {}
-            ).addTo(map_dbb9e3211a79400db6c52ebdeb5ae881);
-        
-    
-        var popup_40841d40a4c44412979597738c20dfc2 = L.popup({"maxWidth": "100%"});
-
-        
-            var html_6478fdbbf155475db19d7c7d2a6b5acb = $(`<div id="html_6478fdbbf155475db19d7c7d2a6b5acb" style="width: 100.0%; height: 100.0%;">Sector:<br>LE4 3<br><br>All usual residents:<br>5597</div>`)[0];
-            popup_40841d40a4c44412979597738c20dfc2.setContent(html_6478fdbbf155475db19d7c7d2a6b5acb);
-        
-
-        marker_87e2be70c0b9473daa3ac2edf1524cbe.bindPopup(popup_40841d40a4c44412979597738c20dfc2)
-        ;
-
-        
-    
-    
-            marker_87e2be70c0b9473daa3ac2edf1524cbe.bindTooltip(
-                `<div>
-                     Click me!
-                 </div>`,
-                {"sticky": true}
-            );
-        
-    
-            var marker_4bd0b86730454549b29386b9de1bfe15 = L.marker(
-                [52.678727544303804, -1.1209136518987337],
-                {}
-            ).addTo(map_dbb9e3211a79400db6c52ebdeb5ae881);
-        
-    
-        var popup_609b08d4a35a4a2987076096f79de8a3 = L.popup({"maxWidth": "100%"});
-
-        
-            var html_eff2a5efcc3444c3b0a9a34b90a807db = $(`<div id="html_eff2a5efcc3444c3b0a9a34b90a807db" style="width: 100.0%; height: 100.0%;">Sector:<br>LE4 4<br><br>All usual residents:<br>6619</div>`)[0];
-            popup_609b08d4a35a4a2987076096f79de8a3.setContent(html_eff2a5efcc3444c3b0a9a34b90a807db);
-        
-
-        marker_4bd0b86730454549b29386b9de1bfe15.bindPopup(popup_609b08d4a35a4a2987076096f79de8a3)
-        ;
-
-        
-    
-    
-            marker_4bd0b86730454549b29386b9de1bfe15.bindTooltip(
-                `<div>
-                     Click me!
-                 </div>`,
-                {"sticky": true}
-            );
-        
-    
-            var marker_647d315649da4a4d900c6054c946dd6a = L.marker(
-                [52.65343969021738, -1.1263957608695656],
-                {}
-            ).addTo(map_dbb9e3211a79400db6c52ebdeb5ae881);
-        
-    
-        var popup_45a73b2747b74bbcb7787f7088e34318 = L.popup({"maxWidth": "100%"});
-
-        
-            var html_d7ae811fce864576b7bb4678e90fa162 = $(`<div id="html_d7ae811fce864576b7bb4678e90fa162" style="width: 100.0%; height: 100.0%;">Sector:<br>LE4 5<br><br>All usual residents:<br>8951</div>`)[0];
-            popup_45a73b2747b74bbcb7787f7088e34318.setContent(html_d7ae811fce864576b7bb4678e90fa162);
-        
-
-        marker_647d315649da4a4d900c6054c946dd6a.bindPopup(popup_45a73b2747b74bbcb7787f7088e34318)
-        ;
-
-        
-    
-    
-            marker_647d315649da4a4d900c6054c946dd6a.bindTooltip(
-                `<div>
-                     Click me!
-                 </div>`,
-                {"sticky": true}
-            );
-        
-    
-            var marker_9661ef6c6170443ba4f33776ffb67afd = L.marker(
-                [52.650566478494646, -1.115081548387097],
-                {}
-            ).addTo(map_dbb9e3211a79400db6c52ebdeb5ae881);
-        
-    
-        var popup_ca574d5624724091bc70b5448cc061ac = L.popup({"maxWidth": "100%"});
-
-        
-            var html_5acb29decea24103b8b879bc0e4a4643 = $(`<div id="html_5acb29decea24103b8b879bc0e4a4643" style="width: 100.0%; height: 100.0%;">Sector:<br>LE4 6<br><br>All usual residents:<br>15314</div>`)[0];
-            popup_ca574d5624724091bc70b5448cc061ac.setContent(html_5acb29decea24103b8b879bc0e4a4643);
-        
-
-        marker_9661ef6c6170443ba4f33776ffb67afd.bindPopup(popup_ca574d5624724091bc70b5448cc061ac)
-        ;
-
-        
-    
-    
-            marker_9661ef6c6170443ba4f33776ffb67afd.bindTooltip(
-                `<div>
-                     Click me!
-                 </div>`,
-                {"sticky": true}
-            );
-        
-    
-            var marker_01da7a9de3a54904be12b78ae8d9bf28 = L.marker(
-                [52.66211825443789, -1.107626408284024],
-                {}
-            ).addTo(map_dbb9e3211a79400db6c52ebdeb5ae881);
-        
-    
-        var popup_841fc405f8cf41be93e85fb5adc85f4c = L.popup({"maxWidth": "100%"});
-
-        
-            var html_acf348fe7ab945bb81be16ab3e735cc1 = $(`<div id="html_acf348fe7ab945bb81be16ab3e735cc1" style="width: 100.0%; height: 100.0%;">Sector:<br>LE4 7<br><br>All usual residents:<br>12048</div>`)[0];
-            popup_841fc405f8cf41be93e85fb5adc85f4c.setContent(html_acf348fe7ab945bb81be16ab3e735cc1);
-        
-
-        marker_01da7a9de3a54904be12b78ae8d9bf28.bindPopup(popup_841fc405f8cf41be93e85fb5adc85f4c)
-        ;
-
-        
-    
-    
-            marker_01da7a9de3a54904be12b78ae8d9bf28.bindTooltip(
-                `<div>
-                     Click me!
-                 </div>`,
-                {"sticky": true}
-            );
-        
-    
-            var marker_c3ab67aa2f664b259ea769715288d85b = L.marker(
-                [52.676062737967946, -1.0933883636363637],
-                {}
-            ).addTo(map_dbb9e3211a79400db6c52ebdeb5ae881);
-        
-    
-        var popup_3da0291e76b6487dac9494a7bbaa05f5 = L.popup({"maxWidth": "100%"});
-
-        
-            var html_a99ad94f204a4976961d6fb812db0742 = $(`<div id="html_a99ad94f204a4976961d6fb812db0742" style="width: 100.0%; height: 100.0%;">Sector:<br>LE4 8<br><br>All usual residents:<br>9668</div>`)[0];
-            popup_3da0291e76b6487dac9494a7bbaa05f5.setContent(html_a99ad94f204a4976961d6fb812db0742);
-        
-
-        marker_c3ab67aa2f664b259ea769715288d85b.bindPopup(popup_3da0291e76b6487dac9494a7bbaa05f5)
-        ;
-
-        
-    
-    
-            marker_c3ab67aa2f664b259ea769715288d85b.bindTooltip(
-                `<div>
-                     Click me!
-                 </div>`,
-                {"sticky": true}
-            );
-        
-    
-            var marker_e1556202eec04bd69498cd041002d9eb = L.marker(
-                [52.6581036666667, -1.091952596491228],
-                {}
-            ).addTo(map_dbb9e3211a79400db6c52ebdeb5ae881);
-        
-    
-        var popup_aed0078b0cc3441782c9eec339aed101 = L.popup({"maxWidth": "100%"});
-
-        
-            var html_51e89b91b46d42ac9a53773929627965 = $(`<div id="html_51e89b91b46d42ac9a53773929627965" style="width: 100.0%; height: 100.0%;">Sector:<br>LE4 9<br><br>All usual residents:<br>8406</div>`)[0];
-            popup_aed0078b0cc3441782c9eec339aed101.setContent(html_51e89b91b46d42ac9a53773929627965);
-        
-
-        marker_e1556202eec04bd69498cd041002d9eb.bindPopup(popup_aed0078b0cc3441782c9eec339aed101)
-        ;
-
-        
-    
-    
-            marker_e1556202eec04bd69498cd041002d9eb.bindTooltip(
-                `<div>
-                     Click me!
-                 </div>`,
-                {"sticky": true}
-            );
-        
-    
-            var marker_576bb600d2fd4139b300c828f98dd521 = L.marker(
-                [52.61292475000001, -1.1949060416666673],
-                {}
-            ).addTo(map_dbb9e3211a79400db6c52ebdeb5ae881);
-        
-    
-        var popup_9416ba158d7c4233a7faaf3ac23eff07 = L.popup({"maxWidth": "100%"});
-
-        
-            var html_e3ed6d7aa8b9420db4352f8b7eb83a73 = $(`<div id="html_e3ed6d7aa8b9420db4352f8b7eb83a73" style="width: 100.0%; height: 100.0%;">Sector:<br>LE419<br><br>All usual residents:<br>0</div>`)[0];
-            popup_9416ba158d7c4233a7faaf3ac23eff07.setContent(html_e3ed6d7aa8b9420db4352f8b7eb83a73);
-        
-
-        marker_576bb600d2fd4139b300c828f98dd521.bindPopup(popup_9416ba158d7c4233a7faaf3ac23eff07)
-        ;
-
-        
-    
-    
-            marker_576bb600d2fd4139b300c828f98dd521.bindTooltip(
-                `<div>
-                     Click me!
-                 </div>`,
-                {"sticky": true}
-            );
-        
-    
-            var marker_e9461e5c18824bc4b118b490bd7f69c5 = L.marker(
-                [52.64551907228916, -1.095630927710843],
-                {}
-            ).addTo(map_dbb9e3211a79400db6c52ebdeb5ae881);
-        
-    
-        var popup_3757b83ef41847afbad241b574f93c65 = L.popup({"maxWidth": "100%"});
-
-        
-            var html_6f3bbac66d7c481fbb8e11daaebf1d84 = $(`<div id="html_6f3bbac66d7c481fbb8e11daaebf1d84" style="width: 100.0%; height: 100.0%;">Sector:<br>LE5 0<br><br>All usual residents:<br>8025</div>`)[0];
-            popup_3757b83ef41847afbad241b574f93c65.setContent(html_6f3bbac66d7c481fbb8e11daaebf1d84);
-        
-
-        marker_e9461e5c18824bc4b118b490bd7f69c5.bindPopup(popup_3757b83ef41847afbad241b574f93c65)
-        ;
-
-        
-    
-    
-            marker_e9461e5c18824bc4b118b490bd7f69c5.bindTooltip(
-                `<div>
-                     Click me!
-                 </div>`,
-                {"sticky": true}
-            );
-        
-    
-            var marker_fb9bf0fdeea443c79d5197fd8de3f49f = L.marker(
-                [52.65266292356688, -1.0638775318471336],
-                {}
-            ).addTo(map_dbb9e3211a79400db6c52ebdeb5ae881);
-        
-    
-        var popup_9c5856cc7f274fa099678ba0ba4b257f = L.popup({"maxWidth": "100%"});
-
-        
-            var html_9f5583254d394c7aaf5f7b42f967e0ee = $(`<div id="html_9f5583254d394c7aaf5f7b42f967e0ee" style="width: 100.0%; height: 100.0%;">Sector:<br>LE5 1<br><br>All usual residents:<br>16743</div>`)[0];
-            popup_9c5856cc7f274fa099678ba0ba4b257f.setContent(html_9f5583254d394c7aaf5f7b42f967e0ee);
-        
-
-        marker_fb9bf0fdeea443c79d5197fd8de3f49f.bindPopup(popup_9c5856cc7f274fa099678ba0ba4b257f)
-        ;
-
-        
-    
-    
-            marker_fb9bf0fdeea443c79d5197fd8de3f49f.bindTooltip(
-                `<div>
-                     Click me!
-                 </div>`,
-                {"sticky": true}
-            );
-        
-    
-            var marker_26cdf1e3d10443b684dad92df24b9a52 = L.marker(
-                [52.639081206896556, -1.061378683908046],
-                {}
-            ).addTo(map_dbb9e3211a79400db6c52ebdeb5ae881);
-        
-    
-        var popup_4de6a2362a0f4467b8d3c7b306ee48af = L.popup({"maxWidth": "100%"});
-
-        
-            var html_0659a8b4ad08424493e84468144fdbd3 = $(`<div id="html_0659a8b4ad08424493e84468144fdbd3" style="width: 100.0%; height: 100.0%;">Sector:<br>LE5 2<br><br>All usual residents:<br>10596</div>`)[0];
-            popup_4de6a2362a0f4467b8d3c7b306ee48af.setContent(html_0659a8b4ad08424493e84468144fdbd3);
-        
-
-        marker_26cdf1e3d10443b684dad92df24b9a52.bindPopup(popup_4de6a2362a0f4467b8d3c7b306ee48af)
-        ;
-
-        
-    
-    
-            marker_26cdf1e3d10443b684dad92df24b9a52.bindTooltip(
-                `<div>
-                     Click me!
-                 </div>`,
-                {"sticky": true}
-            );
-        
-    
-            var marker_1097091ecf864fcda9611cf50842db49 = L.marker(
-                [52.63874488749998, -1.1084109999999996],
-                {}
-            ).addTo(map_dbb9e3211a79400db6c52ebdeb5ae881);
-        
-    
-        var popup_cc560149dda1450bb6dce3aa07b73b63 = L.popup({"maxWidth": "100%"});
-
-        
-            var html_961bd32e97084e3eb6d443c0c2644cfc = $(`<div id="html_961bd32e97084e3eb6d443c0c2644cfc" style="width: 100.0%; height: 100.0%;">Sector:<br>LE5 3<br><br>All usual residents:<br>9933</div>`)[0];
-            popup_cc560149dda1450bb6dce3aa07b73b63.setContent(html_961bd32e97084e3eb6d443c0c2644cfc);
-        
-
-        marker_1097091ecf864fcda9611cf50842db49.bindPopup(popup_cc560149dda1450bb6dce3aa07b73b63)
-        ;
-
-        
-    
-    
-            marker_1097091ecf864fcda9611cf50842db49.bindTooltip(
-                `<div>
-                     Click me!
-                 </div>`,
-                {"sticky": true}
-            );
-        
-    
-            var marker_a4ab31f3c867459caf192f97ccdd6a33 = L.marker(
-                [52.63547563636363, -1.0898221148325362],
-                {}
-            ).addTo(map_dbb9e3211a79400db6c52ebdeb5ae881);
-        
-    
-        var popup_dc14d38aef7e43b7b6a7e7af91fa3e18 = L.popup({"maxWidth": "100%"});
-
-        
-            var html_a5794f22463244f6b8dbc20bafaf80da = $(`<div id="html_a5794f22463244f6b8dbc20bafaf80da" style="width: 100.0%; height: 100.0%;">Sector:<br>LE5 4<br><br>All usual residents:<br>13782</div>`)[0];
-            popup_dc14d38aef7e43b7b6a7e7af91fa3e18.setContent(html_a5794f22463244f6b8dbc20bafaf80da);
-        
-
-        marker_a4ab31f3c867459caf192f97ccdd6a33.bindPopup(popup_dc14d38aef7e43b7b6a7e7af91fa3e18)
-        ;
-
-        
-    
-    
-            marker_a4ab31f3c867459caf192f97ccdd6a33.bindTooltip(
-                `<div>
-                     Click me!
-                 </div>`,
-                {"sticky": true}
-            );
-        
-    
-            var marker_f965db23d56c446b9f5317ae367e9e95 = L.marker(
-                [52.627037571428595, -1.1015362321428566],
-                {}
-            ).addTo(map_dbb9e3211a79400db6c52ebdeb5ae881);
-        
-    
-        var popup_d0c0fa8e03df4bb6bd9dc0a96844ba30 = L.popup({"maxWidth": "100%"});
-
-        
-            var html_166567c2ab1841ea9f1fe92472915562 = $(`<div id="html_166567c2ab1841ea9f1fe92472915562" style="width: 100.0%; height: 100.0%;">Sector:<br>LE5 5<br><br>All usual residents:<br>17563</div>`)[0];
-            popup_d0c0fa8e03df4bb6bd9dc0a96844ba30.setContent(html_166567c2ab1841ea9f1fe92472915562);
-        
-
-        marker_f965db23d56c446b9f5317ae367e9e95.bindPopup(popup_d0c0fa8e03df4bb6bd9dc0a96844ba30)
-        ;
-
-        
-    
-    
-            marker_f965db23d56c446b9f5317ae367e9e95.bindTooltip(
-                `<div>
-                     Click me!
-                 </div>`,
-                {"sticky": true}
-            );
-        
-    
-            var marker_334f166f58bf4740b5dc6755dab2e98a = L.marker(
-                [52.62710280459775, -1.068637178160919],
-                {}
-            ).addTo(map_dbb9e3211a79400db6c52ebdeb5ae881);
-        
-    
-        var popup_7b78a7120eda4fac8f6db6ac9109d683 = L.popup({"maxWidth": "100%"});
-
-        
-            var html_e0feada172df471f95d9018ff1115bb5 = $(`<div id="html_e0feada172df471f95d9018ff1115bb5" style="width: 100.0%; height: 100.0%;">Sector:<br>LE5 6<br><br>All usual residents:<br>8793</div>`)[0];
-            popup_7b78a7120eda4fac8f6db6ac9109d683.setContent(html_e0feada172df471f95d9018ff1115bb5);
-        
-
-        marker_334f166f58bf4740b5dc6755dab2e98a.bindPopup(popup_7b78a7120eda4fac8f6db6ac9109d683)
-        ;
-
-        
-    
-    
-            marker_334f166f58bf4740b5dc6755dab2e98a.bindTooltip(
-                `<div>
-                     Click me!
-                 </div>`,
-                {"sticky": true}
-            );
-        
-    
-            var marker_737959e2b1014cdcb0ab899503a2e60a = L.marker(
-                [52.612927120000016, -1.1949051200000007],
-                {}
-            ).addTo(map_dbb9e3211a79400db6c52ebdeb5ae881);
-        
-    
-        var popup_0d4abf78a3ab4864b05545578d1d8703 = L.popup({"maxWidth": "100%"});
-
-        
-            var html_c4425642a1f94f5aa55291e17ba65d30 = $(`<div id="html_c4425642a1f94f5aa55291e17ba65d30" style="width: 100.0%; height: 100.0%;">Sector:<br>LE5 9<br><br>All usual residents:<br>0</div>`)[0];
-            popup_0d4abf78a3ab4864b05545578d1d8703.setContent(html_c4425642a1f94f5aa55291e17ba65d30);
-        
-
-        marker_737959e2b1014cdcb0ab899503a2e60a.bindPopup(popup_0d4abf78a3ab4864b05545578d1d8703)
-        ;
-
-        
-    
-    
-            marker_737959e2b1014cdcb0ab899503a2e60a.bindTooltip(
-                `<div>
-                     Click me!
-                 </div>`,
-                {"sticky": true}
-            );
-        
-    
-            var marker_4cd4e3e3d5c34a91a7e84963da103b66 = L.marker(
-                [52.632799, -1.125337],
-                {}
-            ).addTo(map_dbb9e3211a79400db6c52ebdeb5ae881);
-        
-    
-        var popup_29cf067f7b7e478984b21fc23d491c84 = L.popup({"maxWidth": "100%"});
-
-        
-            var html_95f41768042a42b5af1f4865bf27bd60 = $(`<div id="html_95f41768042a42b5af1f4865bf27bd60" style="width: 100.0%; height: 100.0%;">Sector:<br>LE557<br><br>All usual residents:<br>0</div>`)[0];
-            popup_29cf067f7b7e478984b21fc23d491c84.setContent(html_95f41768042a42b5af1f4865bf27bd60);
-        
-
-        marker_4cd4e3e3d5c34a91a7e84963da103b66.bindPopup(popup_29cf067f7b7e478984b21fc23d491c84)
-        ;
-
-        
-    
-    
-            marker_4cd4e3e3d5c34a91a7e84963da103b66.bindTooltip(
-                `<div>
-                     Click me!
-                 </div>`,
-                {"sticky": true}
-            );
-        
-    
-            var marker_e4d1c39d41a149f0bd40475c2cd499ec = L.marker(
-                [52.65708743319838, -1.2330841619433202],
-                {}
-            ).addTo(map_dbb9e3211a79400db6c52ebdeb5ae881);
-        
-    
-        var popup_3e5d2cb278134f5eaf1be53aff531744 = L.popup({"maxWidth": "100%"});
-
-        
-            var html_ebc5b0fe9dbe4f08b0e08ee91f35f772 = $(`<div id="html_ebc5b0fe9dbe4f08b0e08ee91f35f772" style="width: 100.0%; height: 100.0%;">Sector:<br>LE6 0<br><br>All usual residents:<br>12073</div>`)[0];
-            popup_3e5d2cb278134f5eaf1be53aff531744.setContent(html_ebc5b0fe9dbe4f08b0e08ee91f35f772);
-        
-
-        marker_e4d1c39d41a149f0bd40475c2cd499ec.bindPopup(popup_3e5d2cb278134f5eaf1be53aff531744)
-        ;
-
-        
-    
-    
-            marker_e4d1c39d41a149f0bd40475c2cd499ec.bindTooltip(
-                `<div>
-                     Click me!
-                 </div>`,
-                {"sticky": true}
-            );
-        
-    
-            var marker_d42178abb225412ca2b17f9147edcfb0 = L.marker(
-                [52.68626225161294, -1.3448324322580638],
-                {}
-            ).addTo(map_dbb9e3211a79400db6c52ebdeb5ae881);
-        
-    
-        var popup_a22c2a2bd9674682830b5ce95cca7b38 = L.popup({"maxWidth": "100%"});
-
-        
-            var html_3eba0bc7700a4baf8a5c9182a1276a14 = $(`<div id="html_3eba0bc7700a4baf8a5c9182a1276a14" style="width: 100.0%; height: 100.0%;">Sector:<br>LE671<br><br>All usual residents:<br>5471</div>`)[0];
-            popup_a22c2a2bd9674682830b5ce95cca7b38.setContent(html_3eba0bc7700a4baf8a5c9182a1276a14);
-        
-
-        marker_d42178abb225412ca2b17f9147edcfb0.bindPopup(popup_a22c2a2bd9674682830b5ce95cca7b38)
-        ;
-
-        
-    
-    
-            marker_d42178abb225412ca2b17f9147edcfb0.bindTooltip(
-                `<div>
-                     Click me!
-                 </div>`,
-                {"sticky": true}
-            );
-        
-    
-            var marker_12a045da14ea4f5386a0d9e90a252be0 = L.marker(
-                [52.68759629054058, -1.2803491689189197],
-                {}
-            ).addTo(map_dbb9e3211a79400db6c52ebdeb5ae881);
-        
-    
-        var popup_de401f14091e4a80971986c9e4d53b8e = L.popup({"maxWidth": "100%"});
-
-        
-            var html_540a3ae139734a93acdb82ea769d746a = $(`<div id="html_540a3ae139734a93acdb82ea769d746a" style="width: 100.0%; height: 100.0%;">Sector:<br>LE679<br><br>All usual residents:<br>5975</div>`)[0];
-            popup_de401f14091e4a80971986c9e4d53b8e.setContent(html_540a3ae139734a93acdb82ea769d746a);
-        
-
-        marker_12a045da14ea4f5386a0d9e90a252be0.bindPopup(popup_de401f14091e4a80971986c9e4d53b8e)
-        ;
-
-        
-    
-    
-            marker_12a045da14ea4f5386a0d9e90a252be0.bindTooltip(
-                `<div>
-                     Click me!
-                 </div>`,
-                {"sticky": true}
-            );
-        
-    
-            var marker_75794bdf73834823937c253d62688139 = L.marker(
-                [52.6977567540984, -1.0835818770491799],
-                {}
-            ).addTo(map_dbb9e3211a79400db6c52ebdeb5ae881);
-        
-    
-        var popup_03b4611f4da8408e9f8717057440751f = L.popup({"maxWidth": "100%"});
-
-        
-            var html_0cb409266f4e4d3ab346c3bf3b94c83f = $(`<div id="html_0cb409266f4e4d3ab346c3bf3b94c83f" style="width: 100.0%; height: 100.0%;">Sector:<br>LE7 1<br><br>All usual residents:<br>5695</div>`)[0];
-            popup_03b4611f4da8408e9f8717057440751f.setContent(html_0cb409266f4e4d3ab346c3bf3b94c83f);
-        
-
-        marker_75794bdf73834823937c253d62688139.bindPopup(popup_03b4611f4da8408e9f8717057440751f)
-        ;
-
-        
-    
-    
-            marker_75794bdf73834823937c253d62688139.bindTooltip(
-                `<div>
-                     Click me!
-                 </div>`,
-                {"sticky": true}
-            );
-        
-    
-            var marker_03014c6a1b5f482d9c5e7a78bb7582b9 = L.marker(
-                [52.69522076388889, -1.069988673611111],
-                {}
-            ).addTo(map_dbb9e3211a79400db6c52ebdeb5ae881);
-        
-    
-        var popup_57663b0952a34f7f9e73a6584481d2b4 = L.popup({"maxWidth": "100%"});
-
-        
-            var html_4f11867e29464780b3bf172f7d142696 = $(`<div id="html_4f11867e29464780b3bf172f7d142696" style="width: 100.0%; height: 100.0%;">Sector:<br>LE7 2<br><br>All usual residents:<br>7109</div>`)[0];
-            popup_57663b0952a34f7f9e73a6584481d2b4.setContent(html_4f11867e29464780b3bf172f7d142696);
-        
-
-        marker_03014c6a1b5f482d9c5e7a78bb7582b9.bindPopup(popup_57663b0952a34f7f9e73a6584481d2b4)
-        ;
-
-        
-    
-    
-            marker_03014c6a1b5f482d9c5e7a78bb7582b9.bindTooltip(
-                `<div>
-                     Click me!
-                 </div>`,
-                {"sticky": true}
-            );
-        
-    
-            var marker_2e3c222002454498a93b146f82259994 = L.marker(
-                [52.703958737179505, -1.045343967948718],
-                {}
-            ).addTo(map_dbb9e3211a79400db6c52ebdeb5ae881);
-        
-    
-        var popup_2df38562743c4925ae6598539b2f005a = L.popup({"maxWidth": "100%"});
-
-        
-            var html_0a97352e051f4b43b5338599673d6489 = $(`<div id="html_0a97352e051f4b43b5338599673d6489" style="width: 100.0%; height: 100.0%;">Sector:<br>LE7 3<br><br>All usual residents:<br>5309</div>`)[0];
-            popup_2df38562743c4925ae6598539b2f005a.setContent(html_0a97352e051f4b43b5338599673d6489);
-        
-
-        marker_2e3c222002454498a93b146f82259994.bindPopup(popup_2df38562743c4925ae6598539b2f005a)
-        ;
-
-        
-    
-    
-            marker_2e3c222002454498a93b146f82259994.bindTooltip(
-                `<div>
-                     Click me!
-                 </div>`,
-                {"sticky": true}
-            );
-        
-    
-            var marker_d358347583ba49f4bd16c3ae664b3d29 = L.marker(
-                [52.721366292035405, -1.0401161415929205],
-                {}
-            ).addTo(map_dbb9e3211a79400db6c52ebdeb5ae881);
-        
-    
-        var popup_e391821c12764d8aa0935ec9b7684779 = L.popup({"maxWidth": "100%"});
-
-        
-            var html_fe74cde9f0e34a468b793a4e5889302d = $(`<div id="html_fe74cde9f0e34a468b793a4e5889302d" style="width: 100.0%; height: 100.0%;">Sector:<br>LE7 4<br><br>All usual residents:<br>4097</div>`)[0];
-            popup_e391821c12764d8aa0935ec9b7684779.setContent(html_fe74cde9f0e34a468b793a4e5889302d);
-        
-
-        marker_d358347583ba49f4bd16c3ae664b3d29.bindPopup(popup_e391821c12764d8aa0935ec9b7684779)
-        ;
-
-        
-    
-    
-            marker_d358347583ba49f4bd16c3ae664b3d29.bindTooltip(
-                `<div>
-                     Click me!
-                 </div>`,
-                {"sticky": true}
-            );
-        
-    
-            var marker_4a205b1a23624427aac065389c576ec4 = L.marker(
-                [52.69069384210526, -1.1672439195046445],
-                {}
-            ).addTo(map_dbb9e3211a79400db6c52ebdeb5ae881);
-        
-    
-        var popup_fbc8b69892af4cb48414cff5b76b9874 = L.popup({"maxWidth": "100%"});
-
-        
-            var html_8b354617720c4509a102a91d1fecabd2 = $(`<div id="html_8b354617720c4509a102a91d1fecabd2" style="width: 100.0%; height: 100.0%;">Sector:<br>LE7 7<br><br>All usual residents:<br>12499</div>`)[0];
-            popup_fbc8b69892af4cb48414cff5b76b9874.setContent(html_8b354617720c4509a102a91d1fecabd2);
-        
-
-        marker_4a205b1a23624427aac065389c576ec4.bindPopup(popup_fbc8b69892af4cb48414cff5b76b9874)
-        ;
-
-        
-    
-    
-            marker_4a205b1a23624427aac065389c576ec4.bindTooltip(
-                `<div>
-                     Click me!
-                 </div>`,
-                {"sticky": true}
-            );
-        
-    
-            var marker_982abc2642d9406ba6edcdcf6c2897f9 = L.marker(
-                [52.629003320872265, -0.9933804018691598],
-                {}
-            ).addTo(map_dbb9e3211a79400db6c52ebdeb5ae881);
-        
-    
-        var popup_795c5d9eceb14705946828ca4ad8dd2d = L.popup({"maxWidth": "100%"});
-
-        
-            var html_8323d21934d84bf0bd64cbc09b2f9f1a = $(`<div id="html_8323d21934d84bf0bd64cbc09b2f9f1a" style="width: 100.0%; height: 100.0%;">Sector:<br>LE7 9<br><br>All usual residents:<br>10072</div>`)[0];
-            popup_795c5d9eceb14705946828ca4ad8dd2d.setContent(html_8323d21934d84bf0bd64cbc09b2f9f1a);
-        
-
-        marker_982abc2642d9406ba6edcdcf6c2897f9.bindPopup(popup_795c5d9eceb14705946828ca4ad8dd2d)
-        ;
-
-        
-    
-    
-            marker_982abc2642d9406ba6edcdcf6c2897f9.bindTooltip(
-                `<div>
-                     Click me!
-                 </div>`,
-                {"sticky": true}
-            );
-        
-    
-            var marker_b53f4e3d77f74f3f88ded1c3b8e1fde3 = L.marker(
-                [52.53917160638299, -0.9974856755319153],
-                {}
-            ).addTo(map_dbb9e3211a79400db6c52ebdeb5ae881);
-        
-    
-        var popup_5a98407264dc4a179e45e79d9f67fee3 = L.popup({"maxWidth": "100%"});
-
-        
-            var html_be093786ffe64ff1885c34078f680688 = $(`<div id="html_be093786ffe64ff1885c34078f680688" style="width: 100.0%; height: 100.0%;">Sector:<br>LE8 0<br><br>All usual residents:<br>6415</div>`)[0];
-            popup_5a98407264dc4a179e45e79d9f67fee3.setContent(html_be093786ffe64ff1885c34078f680688);
-        
-
-        marker_b53f4e3d77f74f3f88ded1c3b8e1fde3.bindPopup(popup_5a98407264dc4a179e45e79d9f67fee3)
-        ;
-
-        
-    
-    
-            marker_b53f4e3d77f74f3f88ded1c3b8e1fde3.bindTooltip(
-                `<div>
-                     Click me!
-                 </div>`,
-                {"sticky": true}
-            );
-        
-    
-            var marker_6bff092a2974432f8dcc6bea68a81ff7 = L.marker(
-                [52.57085617829457, -1.1640197596899222],
-                {}
-            ).addTo(map_dbb9e3211a79400db6c52ebdeb5ae881);
-        
-    
-        var popup_0cb18879c5a247aea095f1506b64e6e4 = L.popup({"maxWidth": "100%"});
-
-        
-            var html_1e58a1d15e25451ca4fa92b332adf04b = $(`<div id="html_1e58a1d15e25451ca4fa92b332adf04b" style="width: 100.0%; height: 100.0%;">Sector:<br>LE8 4<br><br>All usual residents:<br>6194</div>`)[0];
-            popup_0cb18879c5a247aea095f1506b64e6e4.setContent(html_1e58a1d15e25451ca4fa92b332adf04b);
-        
-
-        marker_6bff092a2974432f8dcc6bea68a81ff7.bindPopup(popup_0cb18879c5a247aea095f1506b64e6e4)
-        ;
-
-        
-    
-    
-            marker_6bff092a2974432f8dcc6bea68a81ff7.bindTooltip(
-                `<div>
-                     Click me!
-                 </div>`,
-                {"sticky": true}
-            );
-        
-    
-            var marker_68a5149e49bb4adeb46f627002753eb6 = L.marker(
-                [52.55181390588237, -1.1382774117647065],
-                {}
-            ).addTo(map_dbb9e3211a79400db6c52ebdeb5ae881);
-        
-    
-        var popup_5d4a2258a4544ebc899c3801871e8656 = L.popup({"maxWidth": "100%"});
-
-        
-            var html_ee8cc122c8d245dfaaf12a8a5b584cea = $(`<div id="html_ee8cc122c8d245dfaaf12a8a5b584cea" style="width: 100.0%; height: 100.0%;">Sector:<br>LE8 5<br><br>All usual residents:<br>6944</div>`)[0];
-            popup_5d4a2258a4544ebc899c3801871e8656.setContent(html_ee8cc122c8d245dfaaf12a8a5b584cea);
-        
-
-        marker_68a5149e49bb4adeb46f627002753eb6.bindPopup(popup_5d4a2258a4544ebc899c3801871e8656)
-        ;
-
-        
-    
-    
-            marker_68a5149e49bb4adeb46f627002753eb6.bindTooltip(
-                `<div>
-                     Click me!
-                 </div>`,
-                {"sticky": true}
-            );
-        
-    
-            var marker_8e5d663a9c7d4dce983de987a204c2f6 = L.marker(
-                [52.5638362485207, -1.176283668639053],
-                {}
-            ).addTo(map_dbb9e3211a79400db6c52ebdeb5ae881);
-        
-    
-        var popup_ea66af93c72b443e94f132b6a0655a53 = L.popup({"maxWidth": "100%"});
-
-        
-            var html_bc9be4cd311c4919a9b153ab27bab28f = $(`<div id="html_bc9be4cd311c4919a9b153ab27bab28f" style="width: 100.0%; height: 100.0%;">Sector:<br>LE8 6<br><br>All usual residents:<br>6893</div>`)[0];
-            popup_ea66af93c72b443e94f132b6a0655a53.setContent(html_bc9be4cd311c4919a9b153ab27bab28f);
-        
-
-        marker_8e5d663a9c7d4dce983de987a204c2f6.bindPopup(popup_ea66af93c72b443e94f132b6a0655a53)
-        ;
-
-        
-    
-    
-            marker_8e5d663a9c7d4dce983de987a204c2f6.bindTooltip(
-                `<div>
-                     Click me!
-                 </div>`,
-                {"sticky": true}
-            );
-        
-    
-            var marker_f301c0e6ff9c44349f8f2d6ef23e0f91 = L.marker(
-                [52.53391998989898, -1.045930525252525],
-                {}
-            ).addTo(map_dbb9e3211a79400db6c52ebdeb5ae881);
-        
-    
-        var popup_52bf129e714a45ceba028c98d2eb65b8 = L.popup({"maxWidth": "100%"});
-
-        
-            var html_f5ca2e5201b44ea5aaacab24e0df1e22 = $(`<div id="html_f5ca2e5201b44ea5aaacab24e0df1e22" style="width: 100.0%; height: 100.0%;">Sector:<br>LE8 8<br><br>All usual residents:<br>4894</div>`)[0];
-            popup_52bf129e714a45ceba028c98d2eb65b8.setContent(html_f5ca2e5201b44ea5aaacab24e0df1e22);
-        
-
-        marker_f301c0e6ff9c44349f8f2d6ef23e0f91.bindPopup(popup_52bf129e714a45ceba028c98d2eb65b8)
-        ;
-
-        
-    
-    
-            marker_f301c0e6ff9c44349f8f2d6ef23e0f91.bindTooltip(
-                `<div>
-                     Click me!
-                 </div>`,
-                {"sticky": true}
-            );
-        
-    
-            var marker_7e780490a8094b54b8bbfa3f40dda5e8 = L.marker(
-                [52.57575111764705, -1.0279773725490202],
-                {}
-            ).addTo(map_dbb9e3211a79400db6c52ebdeb5ae881);
-        
-    
-        var popup_06fbcbae385e4eedb5e2dccbc6314c64 = L.popup({"maxWidth": "100%"});
-
-        
-            var html_e9784c4646a94bd987b06228ddfad182 = $(`<div id="html_e9784c4646a94bd987b06228ddfad182" style="width: 100.0%; height: 100.0%;">Sector:<br>LE8 9<br><br>All usual residents:<br>3673</div>`)[0];
-            popup_06fbcbae385e4eedb5e2dccbc6314c64.setContent(html_e9784c4646a94bd987b06228ddfad182);
-        
-
-        marker_7e780490a8094b54b8bbfa3f40dda5e8.bindPopup(popup_06fbcbae385e4eedb5e2dccbc6314c64)
-        ;
-
-        
-    
-    
-            marker_7e780490a8094b54b8bbfa3f40dda5e8.bindTooltip(
-                `<div>
-                     Click me!
-                 </div>`,
-                {"sticky": true}
-            );
-        
-    
-            var marker_aee1f66afe1a4fd389d1a551e1eacc5f = L.marker(
-                [52.58501342857143, -1.1456344285714286],
-                {}
-            ).addTo(map_dbb9e3211a79400db6c52ebdeb5ae881);
-        
-    
-        var popup_0df899e7f4494e6abb8c3a71e0c6bc3e = L.popup({"maxWidth": "100%"});
-
-        
-            var html_eda8c99163a54f9fbd78345f94c99ac3 = $(`<div id="html_eda8c99163a54f9fbd78345f94c99ac3" style="width: 100.0%; height: 100.0%;">Sector:<br>LE872<br><br>All usual residents:<br>0</div>`)[0];
-            popup_0df899e7f4494e6abb8c3a71e0c6bc3e.setContent(html_eda8c99163a54f9fbd78345f94c99ac3);
-        
-
-        marker_aee1f66afe1a4fd389d1a551e1eacc5f.bindPopup(popup_0df899e7f4494e6abb8c3a71e0c6bc3e)
-        ;
-
-        
-    
-    
-            marker_aee1f66afe1a4fd389d1a551e1eacc5f.bindTooltip(
-                `<div>
-                     Click me!
-                 </div>`,
-                {"sticky": true}
-            );
-        
-    
-            var marker_d8c2eb75bfb24801a0297c0ef70522a8 = L.marker(
-                [52.63649299999999, -1.1312029999999995],
-                {}
-            ).addTo(map_dbb9e3211a79400db6c52ebdeb5ae881);
-        
-    
-        var popup_e2df19646ea94a55984dacd9faa7a304 = L.popup({"maxWidth": "100%"});
-
-        
-            var html_bda7450d59244ced9e462b88ca0d924e = $(`<div id="html_bda7450d59244ced9e462b88ca0d924e" style="width: 100.0%; height: 100.0%;">Sector:<br>LE874<br><br>All usual residents:<br>0</div>`)[0];
-            popup_e2df19646ea94a55984dacd9faa7a304.setContent(html_bda7450d59244ced9e462b88ca0d924e);
-        
-
-        marker_d8c2eb75bfb24801a0297c0ef70522a8.bindPopup(popup_e2df19646ea94a55984dacd9faa7a304)
-        ;
-
-        
-    
-    
-            marker_d8c2eb75bfb24801a0297c0ef70522a8.bindTooltip(
-                `<div>
-                     Click me!
-                 </div>`,
-                {"sticky": true}
-            );
-        
-    
-            var marker_00714f2dc82844099d6b536a7a87edde = L.marker(
-                [52.574448, -1.3172739999999998],
-                {}
-            ).addTo(map_dbb9e3211a79400db6c52ebdeb5ae881);
-        
-    
-        var popup_efde69dbc2ec474eaade53abba4ffcc8 = L.popup({"maxWidth": "100%"});
-
-        
-            var html_ce0297848efc451bade12812c09533f0 = $(`<div id="html_ce0297848efc451bade12812c09533f0" style="width: 100.0%; height: 100.0%;">Sector:<br>LE9 0<br><br>All usual residents:<br>0</div>`)[0];
-            popup_efde69dbc2ec474eaade53abba4ffcc8.setContent(html_ce0297848efc451bade12812c09533f0);
-        
-
-        marker_00714f2dc82844099d6b536a7a87edde.bindPopup(popup_efde69dbc2ec474eaade53abba4ffcc8)
-        ;
-
-        
-    
-    
-            marker_00714f2dc82844099d6b536a7a87edde.bindTooltip(
-                `<div>
-                     Click me!
-                 </div>`,
-                {"sticky": true}
-            );
-        
-    
-            var marker_c77071eb9cb44b2b9cf91b19a95ddebe = L.marker(
-                [52.54998110526315, -1.193941289473684],
-                {}
-            ).addTo(map_dbb9e3211a79400db6c52ebdeb5ae881);
-        
-    
-        var popup_436faca1d0a64250a555081a41947726 = L.popup({"maxWidth": "100%"});
-
-        
-            var html_ee4bc6bf102048f28ae4115b3a3e702e = $(`<div id="html_ee4bc6bf102048f28ae4115b3a3e702e" style="width: 100.0%; height: 100.0%;">Sector:<br>LE9 1<br><br>All usual residents:<br>3506</div>`)[0];
-            popup_436faca1d0a64250a555081a41947726.setContent(html_ee4bc6bf102048f28ae4115b3a3e702e);
-        
-
-        marker_c77071eb9cb44b2b9cf91b19a95ddebe.bindPopup(popup_436faca1d0a64250a555081a41947726)
-        ;
-
-        
-    
-    
-            marker_c77071eb9cb44b2b9cf91b19a95ddebe.bindTooltip(
-                `<div>
-                     Click me!
-                 </div>`,
-                {"sticky": true}
-            );
-        
-    
-            var marker_d72f27d4a501417fadf0ccf7dad6725f = L.marker(
-                [52.63171635353535, -1.2323932929292927],
-                {}
-            ).addTo(map_dbb9e3211a79400db6c52ebdeb5ae881);
-        
-    
-        var popup_65ac50b57c17449790b0b482f91e0f62 = L.popup({"maxWidth": "100%"});
-
-        
-            var html_e57d1be35ea0434e9eeedeb88e219e2f = $(`<div id="html_e57d1be35ea0434e9eeedeb88e219e2f" style="width: 100.0%; height: 100.0%;">Sector:<br>LE9 2<br><br>All usual residents:<br>4667</div>`)[0];
-            popup_65ac50b57c17449790b0b482f91e0f62.setContent(html_e57d1be35ea0434e9eeedeb88e219e2f);
-        
-
-        marker_d72f27d4a501417fadf0ccf7dad6725f.bindPopup(popup_65ac50b57c17449790b0b482f91e0f62)
-        ;
-
-        
-    
-    
-            marker_d72f27d4a501417fadf0ccf7dad6725f.bindTooltip(
-                `<div>
-                     Click me!
-                 </div>`,
-                {"sticky": true}
-            );
-        
-    
-            var marker_6d5e6dcb98f149f295b94e190b1acb00 = L.marker(
-                [52.564949730769236, -1.2407811025641025],
-                {}
-            ).addTo(map_dbb9e3211a79400db6c52ebdeb5ae881);
-        
-    
-        var popup_638539ca78c34314968489add24fdc3d = L.popup({"maxWidth": "100%"});
-
-        
-            var html_f36581479b554a38bb69643dbc4a62e4 = $(`<div id="html_f36581479b554a38bb69643dbc4a62e4" style="width: 100.0%; height: 100.0%;">Sector:<br>LE9 3<br><br>All usual residents:<br>3395</div>`)[0];
-            popup_638539ca78c34314968489add24fdc3d.setContent(html_f36581479b554a38bb69643dbc4a62e4);
-        
-
-        marker_6d5e6dcb98f149f295b94e190b1acb00.bindPopup(popup_638539ca78c34314968489add24fdc3d)
-        ;
-
-        
-    
-    
-            marker_6d5e6dcb98f149f295b94e190b1acb00.bindTooltip(
-                `<div>
-                     Click me!
-                 </div>`,
-                {"sticky": true}
-            );
-        
-    
-            var marker_31a25e70245343d1b6be4a32ecca6cdf = L.marker(
-                [52.54471089534882, -1.2811459941860468],
-                {}
-            ).addTo(map_dbb9e3211a79400db6c52ebdeb5ae881);
-        
-    
-        var popup_dcf2fec9568f4351bf7561d318413a70 = L.popup({"maxWidth": "100%"});
-
-        
-            var html_63c74cfd62b1492799598893a41e33b9 = $(`<div id="html_63c74cfd62b1492799598893a41e33b9" style="width: 100.0%; height: 100.0%;">Sector:<br>LE9 4<br><br>All usual residents:<br>6345</div>`)[0];
-            popup_dcf2fec9568f4351bf7561d318413a70.setContent(html_63c74cfd62b1492799598893a41e33b9);
-        
-
-        marker_31a25e70245343d1b6be4a32ecca6cdf.bindPopup(popup_dcf2fec9568f4351bf7561d318413a70)
-        ;
-
-        
-    
-    
-            marker_31a25e70245343d1b6be4a32ecca6cdf.bindTooltip(
-                `<div>
-                     Click me!
-                 </div>`,
-                {"sticky": true}
-            );
-        
-    
-            var marker_f3e9e3d58d5b4025a555ae94c5fa9a13 = L.marker(
-                [52.5293969565217, -1.223416032608696],
-                {}
-            ).addTo(map_dbb9e3211a79400db6c52ebdeb5ae881);
-        
-    
-        var popup_0e86518002e74b718de81dc56b75fd83 = L.popup({"maxWidth": "100%"});
-
-        
-            var html_40f37ce731884f3a97598b714e75640d = $(`<div id="html_40f37ce731884f3a97598b714e75640d" style="width: 100.0%; height: 100.0%;">Sector:<br>LE9 6<br><br>All usual residents:<br>8940</div>`)[0];
-            popup_0e86518002e74b718de81dc56b75fd83.setContent(html_40f37ce731884f3a97598b714e75640d);
-        
-
-        marker_f3e9e3d58d5b4025a555ae94c5fa9a13.bindPopup(popup_0e86518002e74b718de81dc56b75fd83)
-        ;
-
-        
-    
-    
-            marker_f3e9e3d58d5b4025a555ae94c5fa9a13.bindTooltip(
-                `<div>
-                     Click me!
-                 </div>`,
-                {"sticky": true}
-            );
-        
-    
-            var marker_594d8a9618f24bdd8c5f5d2174794eef = L.marker(
-                [52.5771096068702, -1.3113925458015272],
-                {}
-            ).addTo(map_dbb9e3211a79400db6c52ebdeb5ae881);
-        
-    
-        var popup_acbbb7a9120d4f23917dd3bbcf1fc84d = L.popup({"maxWidth": "100%"});
-
-        
-            var html_af8ae0c4a9f8412b81c0157508d79c35 = $(`<div id="html_af8ae0c4a9f8412b81c0157508d79c35" style="width: 100.0%; height: 100.0%;">Sector:<br>LE9 7<br><br>All usual residents:<br>12081</div>`)[0];
-            popup_acbbb7a9120d4f23917dd3bbcf1fc84d.setContent(html_af8ae0c4a9f8412b81c0157508d79c35);
-        
-
-        marker_594d8a9618f24bdd8c5f5d2174794eef.bindPopup(popup_acbbb7a9120d4f23917dd3bbcf1fc84d)
-        ;
-
-        
-    
-    
-            marker_594d8a9618f24bdd8c5f5d2174794eef.bindTooltip(
-                `<div>
-                     Click me!
-                 </div>`,
-                {"sticky": true}
-            );
-        
-    
-            var marker_919f1d917f4e441a90def5545de9a6aa = L.marker(
-                [52.57084874731182, -1.3453776827956994],
-                {}
-            ).addTo(map_dbb9e3211a79400db6c52ebdeb5ae881);
-        
-    
-        var popup_eb52fc53a2124cdfab033a1b7b9b983d = L.popup({"maxWidth": "100%"});
-
-        
-            var html_d59883ecec0f42a0a791422bbce1d40d = $(`<div id="html_d59883ecec0f42a0a791422bbce1d40d" style="width: 100.0%; height: 100.0%;">Sector:<br>LE9 8<br><br>All usual residents:<br>9371</div>`)[0];
-            popup_eb52fc53a2124cdfab033a1b7b9b983d.setContent(html_d59883ecec0f42a0a791422bbce1d40d);
-        
-
-        marker_919f1d917f4e441a90def5545de9a6aa.bindPopup(popup_eb52fc53a2124cdfab033a1b7b9b983d)
-        ;
-
-        
-    
-    
-            marker_919f1d917f4e441a90def5545de9a6aa.bindTooltip(
-                `<div>
-                     Click me!
-                 </div>`,
-                {"sticky": true}
-            );
-        
-    
-            var marker_28cefec2aacd443bbe6f5f0a1381f4da = L.marker(
-                [52.62794212269942, -1.311882515337424],
-                {}
-            ).addTo(map_dbb9e3211a79400db6c52ebdeb5ae881);
-        
-    
-        var popup_017b6add72994aa1b2f84eede282e2da = L.popup({"maxWidth": "100%"});
-
-        
-            var html_140c5feed06b4eb08d58dc57b6e0cf78 = $(`<div id="html_140c5feed06b4eb08d58dc57b6e0cf78" style="width: 100.0%; height: 100.0%;">Sector:<br>LE9 9<br><br>All usual residents:<br>6942</div>`)[0];
-            popup_017b6add72994aa1b2f84eede282e2da.setContent(html_140c5feed06b4eb08d58dc57b6e0cf78);
-        
-
-        marker_28cefec2aacd443bbe6f5f0a1381f4da.bindPopup(popup_017b6add72994aa1b2f84eede282e2da)
-        ;
-
-        
-    
-    
-            marker_28cefec2aacd443bbe6f5f0a1381f4da.bindTooltip(
-                `<div>
-                     Click me!
-                 </div>`,
-                {"sticky": true}
-            );
-        
-    
-            var marker_9dbc3eca44e54a3fbd5c499dbbec5159 = L.marker(
-                [52.483686, -0.905523],
-                {}
-            ).addTo(map_dbb9e3211a79400db6c52ebdeb5ae881);
-        
-    
-        var popup_8b49afb4b95544d285be6656d177994a = L.popup({"maxWidth": "100%"});
-
-        
-            var html_b2b304ecb23249ca92409478e76b9700 = $(`<div id="html_b2b304ecb23249ca92409478e76b9700" style="width: 100.0%; height: 100.0%;">Sector:<br>LE940<br><br>All usual residents:<br>0</div>`)[0];
-            popup_8b49afb4b95544d285be6656d177994a.setContent(html_b2b304ecb23249ca92409478e76b9700);
-        
-
-        marker_9dbc3eca44e54a3fbd5c499dbbec5159.bindPopup(popup_8b49afb4b95544d285be6656d177994a)
-        ;
-
-        
-    
-    
-            marker_9dbc3eca44e54a3fbd5c499dbbec5159.bindTooltip(
-                `<div>
-                     Click me!
-                 </div>`,
-                {"sticky": true}
-            );
-        
-    
-            var marker_0e1570c3adbe49a599b0d5ca34f9fdb2 = L.marker(
-                [52.606176, -1.19056],
-                {}
-            ).addTo(map_dbb9e3211a79400db6c52ebdeb5ae881);
-        
-    
-        var popup_51372b181b2749a1b9182241aeab0288 = L.popup({"maxWidth": "100%"});
-
-        
-            var html_d5e87a15d38844d2af3e48fb481f820c = $(`<div id="html_d5e87a15d38844d2af3e48fb481f820c" style="width: 100.0%; height: 100.0%;">Sector:<br>LE952<br><br>All usual residents:<br>0</div>`)[0];
-            popup_51372b181b2749a1b9182241aeab0288.setContent(html_d5e87a15d38844d2af3e48fb481f820c);
-        
-
-        marker_0e1570c3adbe49a599b0d5ca34f9fdb2.bindPopup(popup_51372b181b2749a1b9182241aeab0288)
-        ;
-
-        
-    
-    
-            marker_0e1570c3adbe49a599b0d5ca34f9fdb2.bindTooltip(
-                `<div>
-                     Click me!
-                 </div>`,
-                {"sticky": true}
-            );
-        
-    
-            var marker_ab41303e48034cb8b46e654775f7ad4d = L.marker(
-                [52.81124303433474, -0.6369473433476397],
-                {}
-            ).addTo(map_dbb9e3211a79400db6c52ebdeb5ae881);
-        
-    
-        var popup_8fa99131eceb4d9abf7d06529d76a518 = L.popup({"maxWidth": "100%"});
-
-        
-            var html_c4145af4094d430f8e2279af8a5f6aaf = $(`<div id="html_c4145af4094d430f8e2279af8a5f6aaf" style="width: 100.0%; height: 100.0%;">Sector:<br>NG335<br><br>All usual residents:<br>5070</div>`)[0];
-            popup_8fa99131eceb4d9abf7d06529d76a518.setContent(html_c4145af4094d430f8e2279af8a5f6aaf);
-        
-
-        marker_ab41303e48034cb8b46e654775f7ad4d.bindPopup(popup_8fa99131eceb4d9abf7d06529d76a518)
-        ;
-
-        
-    
-    
-            marker_ab41303e48034cb8b46e654775f7ad4d.bindTooltip(
-                `<div>
-                     Click me!
-                 </div>`,
-                {"sticky": true}
-            );
-        
-    
-            var marker_b58d421ced92441982f7c43d574849c5 = L.marker(
-                [52.39950117218547, -0.749152559602649],
-                {}
-            ).addTo(map_dbb9e3211a79400db6c52ebdeb5ae881);
-        
-    
-        var popup_39ccfd7bdc924708a4eae5ac88077452 = L.popup({"maxWidth": "100%"});
-
-        
-            var html_f66cf036a1194923a7037d598ada200b = $(`<div id="html_f66cf036a1194923a7037d598ada200b" style="width: 100.0%; height: 100.0%;">Sector:<br>NN141<br><br>All usual residents:<br>10009</div>`)[0];
-            popup_39ccfd7bdc924708a4eae5ac88077452.setContent(html_f66cf036a1194923a7037d598ada200b);
-        
-
-        marker_b58d421ced92441982f7c43d574849c5.bindPopup(popup_39ccfd7bdc924708a4eae5ac88077452)
-        ;
-
-        
-    
-    
-            marker_b58d421ced92441982f7c43d574849c5.bindTooltip(
-                `<div>
-                     Click me!
-                 </div>`,
-                {"sticky": true}
-            );
-        
-    
-            var marker_118e2fc2fa0b4c148733b71406a62274 = L.marker(
-                [52.44326200900903, -0.8204868063063062],
-                {}
-            ).addTo(map_dbb9e3211a79400db6c52ebdeb5ae881);
-        
-    
-        var popup_64575dfd6c564c4eaf550951b3b745cc = L.popup({"maxWidth": "100%"});
-
-        
-            var html_23a7ba3bbb9146e8aedd786bf3dda7e6 = $(`<div id="html_23a7ba3bbb9146e8aedd786bf3dda7e6" style="width: 100.0%; height: 100.0%;">Sector:<br>NN142<br><br>All usual residents:<br>10697</div>`)[0];
-            popup_64575dfd6c564c4eaf550951b3b745cc.setContent(html_23a7ba3bbb9146e8aedd786bf3dda7e6);
-        
-
-        marker_118e2fc2fa0b4c148733b71406a62274.bindPopup(popup_64575dfd6c564c4eaf550951b3b745cc)
-        ;
-
-        
-    
-    
-            marker_118e2fc2fa0b4c148733b71406a62274.bindTooltip(
-                `<div>
-                     Click me!
-                 </div>`,
-                {"sticky": true}
-            );
-        
-    
-            var marker_5372979672394d28b7507a07b8e52fc3 = L.marker(
-                [52.42456892361108, -0.565392284722222],
-                {}
-            ).addTo(map_dbb9e3211a79400db6c52ebdeb5ae881);
-        
-    
-        var popup_b31ddf80ddd949dd85c32207f42e2a64 = L.popup({"maxWidth": "100%"});
-
-        
-            var html_6401a6e376cc4fb4b755f2901a557729 = $(`<div id="html_6401a6e376cc4fb4b755f2901a557729" style="width: 100.0%; height: 100.0%;">Sector:<br>NN143<br><br>All usual residents:<br>4349</div>`)[0];
-            popup_b31ddf80ddd949dd85c32207f42e2a64.setContent(html_6401a6e376cc4fb4b755f2901a557729);
-        
-
-        marker_5372979672394d28b7507a07b8e52fc3.bindPopup(popup_b31ddf80ddd949dd85c32207f42e2a64)
-        ;
-
-        
-    
-    
-            marker_5372979672394d28b7507a07b8e52fc3.bindTooltip(
-                `<div>
-                     Click me!
-                 </div>`,
-                {"sticky": true}
-            );
-        
-    
-            var marker_d176d544725c4a8189c4b59597614770 = L.marker(
-                [52.38615218000002, -0.55158623],
-                {}
-            ).addTo(map_dbb9e3211a79400db6c52ebdeb5ae881);
-        
-    
-        var popup_4281d4a1e4d248f0afd59c98923ba208 = L.popup({"maxWidth": "100%"});
-
-        
-            var html_55a13636f0d54753a46568cc06518e36 = $(`<div id="html_55a13636f0d54753a46568cc06518e36" style="width: 100.0%; height: 100.0%;">Sector:<br>NN144<br><br>All usual residents:<br>10520</div>`)[0];
-            popup_4281d4a1e4d248f0afd59c98923ba208.setContent(html_55a13636f0d54753a46568cc06518e36);
-        
-
-        marker_d176d544725c4a8189c4b59597614770.bindPopup(popup_4281d4a1e4d248f0afd59c98923ba208)
-        ;
-
-        
-    
-    
-            marker_d176d544725c4a8189c4b59597614770.bindTooltip(
-                `<div>
-                     Click me!
-                 </div>`,
-                {"sticky": true}
-            );
-        
-    
-            var marker_b53ebea5fe134fc68a523534753771ea = L.marker(
-                [52.42205635795456, -0.7995944204545457],
-                {}
-            ).addTo(map_dbb9e3211a79400db6c52ebdeb5ae881);
-        
-    
-        var popup_77fed812d9c14ac682dc853927513584 = L.popup({"maxWidth": "100%"});
-
-        
-            var html_60ab06a9fb3949ab8918c1f7c35f2123 = $(`<div id="html_60ab06a9fb3949ab8918c1f7c35f2123" style="width: 100.0%; height: 100.0%;">Sector:<br>NN146<br><br>All usual residents:<br>7694</div>`)[0];
-            popup_77fed812d9c14ac682dc853927513584.setContent(html_60ab06a9fb3949ab8918c1f7c35f2123);
-        
-
-        marker_b53ebea5fe134fc68a523534753771ea.bindPopup(popup_77fed812d9c14ac682dc853927513584)
-        ;
-
-        
-    
-    
-            marker_b53ebea5fe134fc68a523534753771ea.bindTooltip(
-                `<div>
-                     Click me!
-                 </div>`,
-                {"sticky": true}
-            );
-        
-    
-            var marker_879d469f48cd43409dc71a4b43ed29c3 = L.marker(
-                [52.376005139841666, -0.6859848364116095],
-                {}
-            ).addTo(map_dbb9e3211a79400db6c52ebdeb5ae881);
-        
-    
-        var popup_482274966cf3455e97b74ec2c2316bf8 = L.popup({"maxWidth": "100%"});
-
-        
-            var html_c73393fc0b1c4e82bb97f65761b8571d = $(`<div id="html_c73393fc0b1c4e82bb97f65761b8571d" style="width: 100.0%; height: 100.0%;">Sector:<br>NN155<br><br>All usual residents:<br>14736</div>`)[0];
-            popup_482274966cf3455e97b74ec2c2316bf8.setContent(html_c73393fc0b1c4e82bb97f65761b8571d);
-        
-
-        marker_879d469f48cd43409dc71a4b43ed29c3.bindPopup(popup_482274966cf3455e97b74ec2c2316bf8)
-        ;
-
-        
-    
-    
-            marker_879d469f48cd43409dc71a4b43ed29c3.bindTooltip(
-                `<div>
-                     Click me!
-                 </div>`,
-                {"sticky": true}
-            );
-        
-    
-            var marker_2372907be072430499789c7b0f11b556 = L.marker(
-                [52.3832967168675, -0.7103806716867467],
-                {}
-            ).addTo(map_dbb9e3211a79400db6c52ebdeb5ae881);
-        
-    
-        var popup_97ea5fbd08124023b6b09856cf6d2923 = L.popup({"maxWidth": "100%"});
-
-        
-            var html_95ef0d604dd24150837bdbd7f899f1f1 = $(`<div id="html_95ef0d604dd24150837bdbd7f899f1f1" style="width: 100.0%; height: 100.0%;">Sector:<br>NN156<br><br>All usual residents:<br>13282</div>`)[0];
-            popup_97ea5fbd08124023b6b09856cf6d2923.setContent(html_95ef0d604dd24150837bdbd7f899f1f1);
-        
-
-        marker_2372907be072430499789c7b0f11b556.bindPopup(popup_97ea5fbd08124023b6b09856cf6d2923)
-        ;
-
-        
-    
-    
-            marker_2372907be072430499789c7b0f11b556.bindTooltip(
-                `<div>
-                     Click me!
-                 </div>`,
-                {"sticky": true}
-            );
-        
-    
-            var marker_8e5af9d2a5104a70a6292b76b0860a45 = L.marker(
-                [52.394183127167636, -0.72602247398844],
-                {}
-            ).addTo(map_dbb9e3211a79400db6c52ebdeb5ae881);
-        
-    
-        var popup_e21a67188be24319ace2f760bbd3dd61 = L.popup({"maxWidth": "100%"});
-
-        
-            var html_ded1ad66873e4b6a8dd6e02c49c3ff6d = $(`<div id="html_ded1ad66873e4b6a8dd6e02c49c3ff6d" style="width: 100.0%; height: 100.0%;">Sector:<br>NN157<br><br>All usual residents:<br>5947</div>`)[0];
-            popup_e21a67188be24319ace2f760bbd3dd61.setContent(html_ded1ad66873e4b6a8dd6e02c49c3ff6d);
-        
-
-        marker_8e5af9d2a5104a70a6292b76b0860a45.bindPopup(popup_e21a67188be24319ace2f760bbd3dd61)
-        ;
-
-        
-    
-    
-            marker_8e5af9d2a5104a70a6292b76b0860a45.bindTooltip(
-                `<div>
-                     Click me!
-                 </div>`,
-                {"sticky": true}
-            );
-        
-    
-            var marker_76346c21a358425daada9cd86e8606fd = L.marker(
-                [52.401391084158426, -0.7156444702970299],
-                {}
-            ).addTo(map_dbb9e3211a79400db6c52ebdeb5ae881);
-        
-    
-        var popup_d0e9c5f4bb1240359328b13b37c8230b = L.popup({"maxWidth": "100%"});
-
-        
-            var html_c2b383f899fd4118aed522473c7634c1 = $(`<div id="html_c2b383f899fd4118aed522473c7634c1" style="width: 100.0%; height: 100.0%;">Sector:<br>NN160<br><br>All usual residents:<br>7566</div>`)[0];
-            popup_d0e9c5f4bb1240359328b13b37c8230b.setContent(html_c2b383f899fd4118aed522473c7634c1);
-        
-
-        marker_76346c21a358425daada9cd86e8606fd.bindPopup(popup_d0e9c5f4bb1240359328b13b37c8230b)
-        ;
-
-        
-    
-    
-            marker_76346c21a358425daada9cd86e8606fd.bindTooltip(
-                `<div>
-                     Click me!
-                 </div>`,
-                {"sticky": true}
-            );
-        
-    
-            var marker_de1680b585a94a7ab330dfad26494671 = L.marker(
-                [52.39519222222215, -0.5990645277777786],
-                {}
-            ).addTo(map_dbb9e3211a79400db6c52ebdeb5ae881);
-        
-    
-        var popup_d05588e5ad9646f49b079f24268d2d7b = L.popup({"maxWidth": "100%"});
-
-        
-            var html_ccb131df05c54332ac2a1fe857c4c019 = $(`<div id="html_ccb131df05c54332ac2a1fe857c4c019" style="width: 100.0%; height: 100.0%;">Sector:<br>NN166<br><br>All usual residents:<br>0</div>`)[0];
-            popup_d05588e5ad9646f49b079f24268d2d7b.setContent(html_ccb131df05c54332ac2a1fe857c4c019);
-        
-
-        marker_de1680b585a94a7ab330dfad26494671.bindPopup(popup_d05588e5ad9646f49b079f24268d2d7b)
-        ;
-
-        
-    
-    
-            marker_de1680b585a94a7ab330dfad26494671.bindTooltip(
-                `<div>
-                     Click me!
-                 </div>`,
-                {"sticky": true}
-            );
-        
-    
-            var marker_4f44f06c2de444eb97714b42470951bf = L.marker(
-                [52.40327801639347, -0.7294092909836066],
-                {}
-            ).addTo(map_dbb9e3211a79400db6c52ebdeb5ae881);
-        
-    
-        var popup_8af3221be2734dbd821083849b553149 = L.popup({"maxWidth": "100%"});
-
-        
-            var html_789ef7595ef540229a6bf58f81c615ad = $(`<div id="html_789ef7595ef540229a6bf58f81c615ad" style="width: 100.0%; height: 100.0%;">Sector:<br>NN168<br><br>All usual residents:<br>7921</div>`)[0];
-            popup_8af3221be2734dbd821083849b553149.setContent(html_789ef7595ef540229a6bf58f81c615ad);
-        
-
-        marker_4f44f06c2de444eb97714b42470951bf.bindPopup(popup_8af3221be2734dbd821083849b553149)
-        ;
-
-        
-    
-    
-            marker_4f44f06c2de444eb97714b42470951bf.bindTooltip(
-                `<div>
-                     Click me!
-                 </div>`,
-                {"sticky": true}
-            );
-        
-    
-            var marker_ac80ea8a72b941b0a1473ca667b401f0 = L.marker(
-                [52.411494156351786, -0.7209458371335511],
-                {}
-            ).addTo(map_dbb9e3211a79400db6c52ebdeb5ae881);
-        
-    
-        var popup_fe24e3fb7797440f81174b2aeca59586 = L.popup({"maxWidth": "100%"});
-
-        
-            var html_63eea49185c045a7ac6bf8b22b426aed = $(`<div id="html_63eea49185c045a7ac6bf8b22b426aed" style="width: 100.0%; height: 100.0%;">Sector:<br>NN169<br><br>All usual residents:<br>14656</div>`)[0];
-            popup_fe24e3fb7797440f81174b2aeca59586.setContent(html_63eea49185c045a7ac6bf8b22b426aed);
-        
-
-        marker_ac80ea8a72b941b0a1473ca667b401f0.bindPopup(popup_fe24e3fb7797440f81174b2aeca59586)
-        ;
-
-        
-    
-    
-            marker_ac80ea8a72b941b0a1473ca667b401f0.bindTooltip(
-                `<div>
-                     Click me!
-                 </div>`,
-                {"sticky": true}
-            );
-        
-    
-            var marker_e7798de9039b4a3aaeee6f38a62db036 = L.marker(
-                [52.49328150423731, -0.6936076610169489],
-                {}
-            ).addTo(map_dbb9e3211a79400db6c52ebdeb5ae881);
-        
-    
-        var popup_595330c31ed8437dbbfce060b6ceb233 = L.popup({"maxWidth": "100%"});
-
-        
-            var html_a6d92d027c0a4484bccd327601e949d2 = $(`<div id="html_a6d92d027c0a4484bccd327601e949d2" style="width: 100.0%; height: 100.0%;">Sector:<br>NN171<br><br>All usual residents:<br>9666</div>`)[0];
-            popup_595330c31ed8437dbbfce060b6ceb233.setContent(html_a6d92d027c0a4484bccd327601e949d2);
-        
-
-        marker_e7798de9039b4a3aaeee6f38a62db036.bindPopup(popup_595330c31ed8437dbbfce060b6ceb233)
-        ;
-
-        
-    
-    
-            marker_e7798de9039b4a3aaeee6f38a62db036.bindTooltip(
-                `<div>
-                     Click me!
-                 </div>`,
-                {"sticky": true}
-            );
-        
-    
-            var marker_2afc191858144433ad673a5e0c08a09e = L.marker(
-                [52.499365365758806, -0.7146855252918286],
-                {}
-            ).addTo(map_dbb9e3211a79400db6c52ebdeb5ae881);
-        
-    
-        var popup_ed963c8c09b54a9e9e025b5b0d3d8bf0 = L.popup({"maxWidth": "100%"});
-
-        
-            var html_2571daa86c304ce3b3dc58ca0cdc711f = $(`<div id="html_2571daa86c304ce3b3dc58ca0cdc711f" style="width: 100.0%; height: 100.0%;">Sector:<br>NN172<br><br>All usual residents:<br>12295</div>`)[0];
-            popup_ed963c8c09b54a9e9e025b5b0d3d8bf0.setContent(html_2571daa86c304ce3b3dc58ca0cdc711f);
-        
-
-        marker_2afc191858144433ad673a5e0c08a09e.bindPopup(popup_ed963c8c09b54a9e9e025b5b0d3d8bf0)
-        ;
-
-        
-    
-    
-            marker_2afc191858144433ad673a5e0c08a09e.bindTooltip(
-                `<div>
-                     Click me!
-                 </div>`,
-                {"sticky": true}
-            );
-        
-    
-            var marker_578be6becc1549ec800ecb1942a4baca = L.marker(
-                [52.51819973758862, -0.6370332978723402],
-                {}
-            ).addTo(map_dbb9e3211a79400db6c52ebdeb5ae881);
-        
-    
-        var popup_cc886508d45645bc9ec8ce94b041efe6 = L.popup({"maxWidth": "100%"});
-
-        
-            var html_af3f694471c4426589f7c491b3d5f2eb = $(`<div id="html_af3f694471c4426589f7c491b3d5f2eb" style="width: 100.0%; height: 100.0%;">Sector:<br>NN173<br><br>All usual residents:<br>4163</div>`)[0];
-            popup_cc886508d45645bc9ec8ce94b041efe6.setContent(html_af3f694471c4426589f7c491b3d5f2eb);
-        
-
-        marker_578be6becc1549ec800ecb1942a4baca.bindPopup(popup_cc886508d45645bc9ec8ce94b041efe6)
-        ;
-
-        
-    
-    
-            marker_578be6becc1549ec800ecb1942a4baca.bindTooltip(
-                `<div>
-                     Click me!
-                 </div>`,
-                {"sticky": true}
-            );
-        
-    
-            var marker_91474f08c59d4544b9930f9bb67f9faf = L.marker(
-                [52.50757028571428, -0.6919443142857143],
-                {}
-            ).addTo(map_dbb9e3211a79400db6c52ebdeb5ae881);
-        
-    
-        var popup_ff21bae165ca489dbf4195131c56f01c = L.popup({"maxWidth": "100%"});
-
-        
-            var html_c2ee4b591cc44e8cb439c3c49ff2db5c = $(`<div id="html_c2ee4b591cc44e8cb439c3c49ff2db5c" style="width: 100.0%; height: 100.0%;">Sector:<br>NN174<br><br>All usual residents:<br>585</div>`)[0];
-            popup_ff21bae165ca489dbf4195131c56f01c.setContent(html_c2ee4b591cc44e8cb439c3c49ff2db5c);
-        
-
-        marker_91474f08c59d4544b9930f9bb67f9faf.bindPopup(popup_ff21bae165ca489dbf4195131c56f01c)
-        ;
-
-        
-    
-    
-            marker_91474f08c59d4544b9930f9bb67f9faf.bindTooltip(
-                `<div>
-                     Click me!
-                 </div>`,
-                {"sticky": true}
-            );
-        
-    
-            var marker_aef58418cb1645edb0096a3b003f08e0 = L.marker(
-                [52.50286181651377, -0.6518798256880732],
-                {}
-            ).addTo(map_dbb9e3211a79400db6c52ebdeb5ae881);
-        
-    
-        var popup_a58e5d46063f4d65982364fb6ef89450 = L.popup({"maxWidth": "100%"});
-
-        
-            var html_3745406cc5ae47c88200f0178ef0dc17 = $(`<div id="html_3745406cc5ae47c88200f0178ef0dc17" style="width: 100.0%; height: 100.0%;">Sector:<br>NN175<br><br>All usual residents:<br>0</div>`)[0];
-            popup_a58e5d46063f4d65982364fb6ef89450.setContent(html_3745406cc5ae47c88200f0178ef0dc17);
-        
-
-        marker_aef58418cb1645edb0096a3b003f08e0.bindPopup(popup_a58e5d46063f4d65982364fb6ef89450)
-        ;
-
-        
-    
-    
-            marker_aef58418cb1645edb0096a3b003f08e0.bindTooltip(
-                `<div>
-                     Click me!
-                 </div>`,
-                {"sticky": true}
-            );
-        
-    
-            var marker_825878f27d0c48ae9176fd69dcdc4792 = L.marker(
-                [52.4923995645161, -0.686132758064516],
-                {}
-            ).addTo(map_dbb9e3211a79400db6c52ebdeb5ae881);
-        
-    
-        var popup_0a7d2e488f40486a9d4d321251765b49 = L.popup({"maxWidth": "100%"});
-
-        
-            var html_3cee723bfc274a789fe66d8620a0e71a = $(`<div id="html_3cee723bfc274a789fe66d8620a0e71a" style="width: 100.0%; height: 100.0%;">Sector:<br>NN179<br><br>All usual residents:<br>0</div>`)[0];
-            popup_0a7d2e488f40486a9d4d321251765b49.setContent(html_3cee723bfc274a789fe66d8620a0e71a);
-        
-
-        marker_825878f27d0c48ae9176fd69dcdc4792.bindPopup(popup_0a7d2e488f40486a9d4d321251765b49)
-        ;
-
-        
-    
-    
-            marker_825878f27d0c48ae9176fd69dcdc4792.bindTooltip(
-                `<div>
-                     Click me!
-                 </div>`,
-                {"sticky": true}
-            );
-        
-    
-            var marker_8d66b652513c4571abf281bf1db2f68f = L.marker(
-                [52.4858620628019, -0.7214666908212557],
-                {}
-            ).addTo(map_dbb9e3211a79400db6c52ebdeb5ae881);
-        
-    
-        var popup_3e8d8e6d339b49439976d029726e3d40 = L.popup({"maxWidth": "100%"});
-
-        
-            var html_b1cccffc6f814a438dd26c98e5260910 = $(`<div id="html_b1cccffc6f814a438dd26c98e5260910" style="width: 100.0%; height: 100.0%;">Sector:<br>NN180<br><br>All usual residents:<br>8803</div>`)[0];
-            popup_3e8d8e6d339b49439976d029726e3d40.setContent(html_b1cccffc6f814a438dd26c98e5260910);
-        
-
-        marker_8d66b652513c4571abf281bf1db2f68f.bindPopup(popup_3e8d8e6d339b49439976d029726e3d40)
-        ;
-
-        
-    
-    
-            marker_8d66b652513c4571abf281bf1db2f68f.bindTooltip(
-                `<div>
-                     Click me!
-                 </div>`,
-                {"sticky": true}
-            );
-        
-    
-            var marker_e50560c8126a47bb85547d78d26a7862 = L.marker(
-                [52.47327796028881, -0.7010744151624557],
-                {}
-            ).addTo(map_dbb9e3211a79400db6c52ebdeb5ae881);
-        
-    
-        var popup_5de4e71973564c968241022fb14fbdbc = L.popup({"maxWidth": "100%"});
-
-        
-            var html_14df2c1d17dd4340afde5942083018fd = $(`<div id="html_14df2c1d17dd4340afde5942083018fd" style="width: 100.0%; height: 100.0%;">Sector:<br>NN188<br><br>All usual residents:<br>14719</div>`)[0];
-            popup_5de4e71973564c968241022fb14fbdbc.setContent(html_14df2c1d17dd4340afde5942083018fd);
-        
-
-        marker_e50560c8126a47bb85547d78d26a7862.bindPopup(popup_5de4e71973564c968241022fb14fbdbc)
-        ;
-
-        
-    
-    
-            marker_e50560c8126a47bb85547d78d26a7862.bindTooltip(
-                `<div>
-                     Click me!
-                 </div>`,
-                {"sticky": true}
-            );
-        
-    
-            var marker_d5cbc25c49ea4f77a50eac163ae516bc = L.marker(
-                [52.47582110365853, -0.7225602500000002],
-                {}
-            ).addTo(map_dbb9e3211a79400db6c52ebdeb5ae881);
-        
-    
-        var popup_6a82ccc4bac949b0b6a172731135f444 = L.popup({"maxWidth": "100%"});
-
-        
-            var html_a47c56dad30746e0b079d1f5f2b58b54 = $(`<div id="html_a47c56dad30746e0b079d1f5f2b58b54" style="width: 100.0%; height: 100.0%;">Sector:<br>NN189<br><br>All usual residents:<br>9389</div>`)[0];
-            popup_6a82ccc4bac949b0b6a172731135f444.setContent(html_a47c56dad30746e0b079d1f5f2b58b54);
-        
-
-        marker_d5cbc25c49ea4f77a50eac163ae516bc.bindPopup(popup_6a82ccc4bac949b0b6a172731135f444)
-        ;
-
-        
-    
-    
-            marker_d5cbc25c49ea4f77a50eac163ae516bc.bindTooltip(
-                `<div>
-                     Click me!
-                 </div>`,
-                {"sticky": true}
-            );
-        
-    
-            var marker_ebfb5df2634f4cb4b79d9f834daf455f = L.marker(
-                [52.39374332812501, -1.0585741562500006],
-                {}
-            ).addTo(map_dbb9e3211a79400db6c52ebdeb5ae881);
-        
-    
-        var popup_79baf8d285774eb8aa0b215fdd4dec63 = L.popup({"maxWidth": "100%"});
-
-        
-            var html_542595c301a845f49f3160a5f15b0e3a = $(`<div id="html_542595c301a845f49f3160a5f15b0e3a" style="width: 100.0%; height: 100.0%;">Sector:<br>NN6 6<br><br>All usual residents:<br>3043</div>`)[0];
-            popup_79baf8d285774eb8aa0b215fdd4dec63.setContent(html_542595c301a845f49f3160a5f15b0e3a);
-        
-
-        marker_ebfb5df2634f4cb4b79d9f834daf455f.bindPopup(popup_79baf8d285774eb8aa0b215fdd4dec63)
-        ;
-
-        
-    
-    
-            marker_ebfb5df2634f4cb4b79d9f834daf455f.bindTooltip(
-                `<div>
-                     Click me!
-                 </div>`,
-                {"sticky": true}
-            );
-        
-    
-            var marker_882459f5953e4b7788b6009424a602ee = L.marker(
-                [52.32551346067416, -1.0989474831460673],
-                {}
-            ).addTo(map_dbb9e3211a79400db6c52ebdeb5ae881);
-        
-    
-        var popup_5c2809322d2b4efeb94148502c7276c3 = L.popup({"maxWidth": "100%"});
-
-        
-            var html_87cdb829445043f384526fa79a8a09c1 = $(`<div id="html_87cdb829445043f384526fa79a8a09c1" style="width: 100.0%; height: 100.0%;">Sector:<br>NN6 7<br><br>All usual residents:<br>7837</div>`)[0];
-            popup_5c2809322d2b4efeb94148502c7276c3.setContent(html_87cdb829445043f384526fa79a8a09c1);
-        
-
-        marker_882459f5953e4b7788b6009424a602ee.bindPopup(popup_5c2809322d2b4efeb94148502c7276c3)
-        ;
-
-        
-    
-    
-            marker_882459f5953e4b7788b6009424a602ee.bindTooltip(
-                `<div>
-                     Click me!
-                 </div>`,
-                {"sticky": true}
-            );
-        
-    
-            var marker_bd524a64889e44879e0b3e577d54f7c7 = L.marker(
-                [52.32350241293531, -0.9771580945273634],
-                {}
-            ).addTo(map_dbb9e3211a79400db6c52ebdeb5ae881);
-        
-    
-        var popup_47c1c54e5c8d447db5a308229fcb0d01 = L.popup({"maxWidth": "100%"});
-
-        
-            var html_be90de4d6cac44519cf80ab7578fb927 = $(`<div id="html_be90de4d6cac44519cf80ab7578fb927" style="width: 100.0%; height: 100.0%;">Sector:<br>NN6 8<br><br>All usual residents:<br>5329</div>`)[0];
-            popup_47c1c54e5c8d447db5a308229fcb0d01.setContent(html_be90de4d6cac44519cf80ab7578fb927);
-        
-
-        marker_bd524a64889e44879e0b3e577d54f7c7.bindPopup(popup_47c1c54e5c8d447db5a308229fcb0d01)
-        ;
-
-        
-    
-    
-            marker_bd524a64889e44879e0b3e577d54f7c7.bindTooltip(
-                `<div>
-                     Click me!
-                 </div>`,
-                {"sticky": true}
-            );
-        
-    
-            var marker_5ca7f486f3a44028b727124fcd586ab2 = L.marker(
-                [52.34034288961037, -0.8739499999999994],
-                {}
-            ).addTo(map_dbb9e3211a79400db6c52ebdeb5ae881);
-        
-    
-        var popup_65d35778ed584240a9e092d9e9183d4a = L.popup({"maxWidth": "100%"});
-
-        
-            var html_41709c6bf84e411395864c744e05b4e9 = $(`<div id="html_41709c6bf84e411395864c744e05b4e9" style="width: 100.0%; height: 100.0%;">Sector:<br>NN6 9<br><br>All usual residents:<br>9256</div>`)[0];
-            popup_65d35778ed584240a9e092d9e9183d4a.setContent(html_41709c6bf84e411395864c744e05b4e9);
-        
-
-        marker_5ca7f486f3a44028b727124fcd586ab2.bindPopup(popup_65d35778ed584240a9e092d9e9183d4a)
-        ;
-
-        
-    
-    
-            marker_5ca7f486f3a44028b727124fcd586ab2.bindTooltip(
-                `<div>
-                     Click me!
-                 </div>`,
-                {"sticky": true}
-            );
-        
-    
-            var marker_1b156028817a4520aa82e41562dd1db3 = L.marker(
-                [52.48421990285713, -0.46641203428571404],
-                {}
-            ).addTo(map_dbb9e3211a79400db6c52ebdeb5ae881);
-        
-    
-        var popup_238085532db241579ea410f27819feb0 = L.popup({"maxWidth": "100%"});
-
-        
-            var html_8c51daebbe7145e6a793df727325685e = $(`<div id="html_8c51daebbe7145e6a793df727325685e" style="width: 100.0%; height: 100.0%;">Sector:<br>PE8 5<br><br>All usual residents:<br>3598</div>`)[0];
-            popup_238085532db241579ea410f27819feb0.setContent(html_8c51daebbe7145e6a793df727325685e);
-        
-
-        marker_1b156028817a4520aa82e41562dd1db3.bindPopup(popup_238085532db241579ea410f27819feb0)
-        ;
-
-        
-    
-    
-            marker_1b156028817a4520aa82e41562dd1db3.bindTooltip(
-                `<div>
-                     Click me!
-                 </div>`,
-                {"sticky": true}
-            );
-        
-    
-            var marker_2484a5fca64841c2ae4253a56b34be6b = L.marker(
-                [52.567211702508956, -0.43710552688172033],
-                {}
-            ).addTo(map_dbb9e3211a79400db6c52ebdeb5ae881);
-        
-    
-        var popup_d9d31bc11ca145968ee2bc43cb52d30b = L.popup({"maxWidth": "100%"});
-
-        
-            var html_0aa4ffd4b906452fb94ccf0d08021270 = $(`<div id="html_0aa4ffd4b906452fb94ccf0d08021270" style="width: 100.0%; height: 100.0%;">Sector:<br>PE8 6<br><br>All usual residents:<br>8167</div>`)[0];
-            popup_d9d31bc11ca145968ee2bc43cb52d30b.setContent(html_0aa4ffd4b906452fb94ccf0d08021270);
-        
-
-        marker_2484a5fca64841c2ae4253a56b34be6b.bindPopup(popup_d9d31bc11ca145968ee2bc43cb52d30b)
-        ;
-
-        
-    
-    
-            marker_2484a5fca64841c2ae4253a56b34be6b.bindTooltip(
-                `<div>
-                     Click me!
-                 </div>`,
-                {"sticky": true}
-            );
-        
-    
-            var marker_b162720c0c1b469fb9d8b3837330bbb4 = L.marker(
-                [52.657847143478286, -0.47866740434782623],
-                {}
-            ).addTo(map_dbb9e3211a79400db6c52ebdeb5ae881);
-        
-    
-        var popup_7faa8199abb24122a50318674a2534c2 = L.popup({"maxWidth": "100%"});
-
-        
-            var html_a1a192008ce64f5bab57648443e36f06 = $(`<div id="html_a1a192008ce64f5bab57648443e36f06" style="width: 100.0%; height: 100.0%;">Sector:<br>PE9 1<br><br>All usual residents:<br>9405</div>`)[0];
-            popup_7faa8199abb24122a50318674a2534c2.setContent(html_a1a192008ce64f5bab57648443e36f06);
-        
-
-        marker_b162720c0c1b469fb9d8b3837330bbb4.bindPopup(popup_7faa8199abb24122a50318674a2534c2)
-        ;
-
-        
-    
-    
-            marker_b162720c0c1b469fb9d8b3837330bbb4.bindTooltip(
->>>>>>> fef934fc
-                `<div>
-                     Click me!
-                 </div>`,
-                {"sticky": true}
-            );
-        
-    
-<<<<<<< HEAD
+                `<div>
+                     Click me!
+                 </div>`,
+                {"sticky": true}
+            );
+        
+    
             var marker_db1ad62ef5e54e6a8447641e9acf6d83 = L.marker(
                 [51.72495156410257, -3.854844451282051],
                 {}
@@ -4264,36 +204,13 @@
     
     
             marker_db1ad62ef5e54e6a8447641e9acf6d83.bindTooltip(
-=======
-            var marker_23814cba73fe4fbf83726489046caed5 = L.marker(
-                [52.65307292625368, -0.4881258141592921],
-                {}
-            ).addTo(map_dbb9e3211a79400db6c52ebdeb5ae881);
-        
-    
-        var popup_cfa6f0f85dcc491db3cb2e16dfbf63d3 = L.popup({"maxWidth": "100%"});
-
-        
-            var html_23c79f5646d44b2185674c10fe92eca4 = $(`<div id="html_23c79f5646d44b2185674c10fe92eca4" style="width: 100.0%; height: 100.0%;">Sector:<br>PE9 2<br><br>All usual residents:<br>9697</div>`)[0];
-            popup_cfa6f0f85dcc491db3cb2e16dfbf63d3.setContent(html_23c79f5646d44b2185674c10fe92eca4);
-        
-
-        marker_23814cba73fe4fbf83726489046caed5.bindPopup(popup_cfa6f0f85dcc491db3cb2e16dfbf63d3)
-        ;
-
-        
-    
-    
-            marker_23814cba73fe4fbf83726489046caed5.bindTooltip(
->>>>>>> fef934fc
-                `<div>
-                     Click me!
-                 </div>`,
-                {"sticky": true}
-            );
-        
-    
-<<<<<<< HEAD
+                `<div>
+                     Click me!
+                 </div>`,
+                {"sticky": true}
+            );
+        
+    
             var marker_d1ec09d695e84b0d9363c7acd8b505ea = L.marker(
                 [51.71602616666667, -3.834856212962963],
                 {}
@@ -4314,36 +231,13 @@
     
     
             marker_d1ec09d695e84b0d9363c7acd8b505ea.bindTooltip(
-=======
-            var marker_e3f7f52170c44c929615c22271bd21cc = L.marker(
-                [52.629655439330556, -0.4919117489539753],
-                {}
-            ).addTo(map_dbb9e3211a79400db6c52ebdeb5ae881);
-        
-    
-        var popup_2d1f6fbbe6e54133b14c7e77d5d5541a = L.popup({"maxWidth": "100%"});
-
-        
-            var html_370f8582a5c244e3abc8812e65862fda = $(`<div id="html_370f8582a5c244e3abc8812e65862fda" style="width: 100.0%; height: 100.0%;">Sector:<br>PE9 3<br><br>All usual residents:<br>6028</div>`)[0];
-            popup_2d1f6fbbe6e54133b14c7e77d5d5541a.setContent(html_370f8582a5c244e3abc8812e65862fda);
-        
-
-        marker_e3f7f52170c44c929615c22271bd21cc.bindPopup(popup_2d1f6fbbe6e54133b14c7e77d5d5541a)
-        ;
-
-        
-    
-    
-            marker_e3f7f52170c44c929615c22271bd21cc.bindTooltip(
->>>>>>> fef934fc
-                `<div>
-                     Click me!
-                 </div>`,
-                {"sticky": true}
-            );
-        
-    
-<<<<<<< HEAD
+                `<div>
+                     Click me!
+                 </div>`,
+                {"sticky": true}
+            );
+        
+    
             var marker_41508f952a834f9a9c7ce879e0f862d5 = L.marker(
                 [51.72495156410257, -3.854844451282051],
                 {}
@@ -4364,28 +258,6 @@
     
     
             marker_41508f952a834f9a9c7ce879e0f862d5.bindTooltip(
-=======
-            var marker_87d4e572528f4af59870a188945c0162 = L.marker(
-                [52.6843481212121, -0.4601878232323234],
-                {}
-            ).addTo(map_dbb9e3211a79400db6c52ebdeb5ae881);
-        
-    
-        var popup_ed361b843b504ef0a115f254095aff0e = L.popup({"maxWidth": "100%"});
-
-        
-            var html_8eb0686f549e41c5a7f5469f3602cff3 = $(`<div id="html_8eb0686f549e41c5a7f5469f3602cff3" style="width: 100.0%; height: 100.0%;">Sector:<br>PE9 4<br><br>All usual residents:<br>6059</div>`)[0];
-            popup_ed361b843b504ef0a115f254095aff0e.setContent(html_8eb0686f549e41c5a7f5469f3602cff3);
-        
-
-        marker_87d4e572528f4af59870a188945c0162.bindPopup(popup_ed361b843b504ef0a115f254095aff0e)
-        ;
-
-        
-    
-    
-            marker_87d4e572528f4af59870a188945c0162.bindTooltip(
->>>>>>> fef934fc
                 `<div>
                      Click me!
                  </div>`,
