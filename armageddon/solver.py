--- conflicted
+++ resolved
@@ -133,33 +133,11 @@
 
 
         # Enter your code here to solve the differential equations
-<<<<<<< HEAD
-        # 角度制转弧度制
-=======
         #角度制转弧度制
->>>>>>> 8b26c4de
         if radians == True:
             theta0 = angle
         else:
             theta0 = angle * np.pi / 180
-<<<<<<< HEAD
-
-        mass = 4 / 3 * density * np.pi * radius ** 3
-        t0 = 0
-        vmtzxr0 = np.array([velocity, mass, theta0, init_altitude, 0, radius])
-        vmtzxrs_Rk4, t_all = self.Rk4(self.f, vmtzxr0, t0, dt, strength, density)
-        # analytic
-        # vmtzxrs_Rk4, t_all = self.Rk4(self.f_analy, vmtzxr0, t0, dt, strength, density)
-
-        return pd.DataFrame({'velocity': vmtzxrs_Rk4[:-1, 0],
-                             'mass': vmtzxrs_Rk4[:-1, 1],
-                             'angle': vmtzxrs_Rk4[:-1, 2],
-                             'altitude': vmtzxrs_Rk4[:-1, 3],
-                             'distance': vmtzxrs_Rk4[:-1, 4],
-                             'radius': vmtzxrs_Rk4[:-1, 5],
-                             'time': t_all[:-1]})
-
-=======
         
         
         
@@ -182,7 +160,32 @@
                              'time': t_all[:-1]})
             
             
->>>>>>> 8b26c4de
+    def Rk4(self, f, y0, t0, dt, strength, density):
+        y = np.array(y0)
+        t = np.array(t0)
+        y_all = [y0]
+        t_all = [t0]
+        # 角度制转弧度制
+        if radians == True:
+            theta0 = angle
+        else:
+            theta0 = angle * np.pi / 180
+
+        mass = 4 / 3 * density * np.pi * radius ** 3
+        t0 = 0
+        vmtzxr0 = np.array([velocity, mass, theta0, init_altitude, 0, radius])
+        vmtzxrs_Rk4, t_all = self.Rk4(self.f, vmtzxr0, t0, dt, strength, density)
+        # analytic
+        # vmtzxrs_Rk4, t_all = self.Rk4(self.f_analy, vmtzxr0, t0, dt, strength, density)
+
+        return pd.DataFrame({'velocity': vmtzxrs_Rk4[:-1, 0],
+                             'mass': vmtzxrs_Rk4[:-1, 1],
+                             'angle': vmtzxrs_Rk4[:-1, 2],
+                             'altitude': vmtzxrs_Rk4[:-1, 3],
+                             'distance': vmtzxrs_Rk4[:-1, 4],
+                             'radius': vmtzxrs_Rk4[:-1, 5],
+                             'time': t_all[:-1]})
+
     def Rk4(self, f, y0, t0, dt, strength, density):
         y = np.array(y0)
         t = np.array(t0)
@@ -200,20 +203,6 @@
             t_all.append(t)
         return np.array(y_all), np.array(t_all)
 
-<<<<<<< HEAD
-    def f(self, t, vmtzxrs, strength, density):
-        f = np.zeros_like(vmtzxrs)
-        v, m, theta, z, x, r = vmtzxrs
-        A = np.pi * r ** 2
-        rhoa = self.rhoa(z)
-        f[0] = (-self.Cd * rhoa * A * (v ** 2)) / (2 * m) + self.g * np.sin(theta)
-        f[1] = -self.Ch * self.rhoa(z) * A * v ** 3 / (2 * self.Q)
-        # f[1] = 0
-        f[2] = (self.g * np.cos(theta) / v) - (self.Cl * rhoa * A * v / (2 * m)) - (v * np.cos(theta) / (self.Rp + z))
-        f[3] = -v * np.sin(theta)
-        f[4] = v * np.cos(theta) / (1 + z / self.Rp)
-        if rhoa * v ** 2 < strength:
-=======
     def f(self,t, vmtzxrs, strength, density):
         f = np.zeros_like(vmtzxrs)
         v, m, theta, z, x, r = vmtzxrs
@@ -226,29 +215,10 @@
         f[3] = -v * np.sin(theta)
         f[4] = v * np.cos(theta) / (1 + z / self.Rp)        
         if rhoa*v**2 < strength:
->>>>>>> 8b26c4de
             f[5] = 0
         else:
             f[5] = np.sqrt(7 / 2 * self.alpha * rhoa / density) * v
         return f
-<<<<<<< HEAD
-
-    def f_analy(self, t, vmtzxrs, strength, density):
-        f = np.zeros_like(vmtzxrs)
-        v, m, theta, z, x, r = vmtzxrs
-        A = np.pi * r ** 2
-
-        f[0] = (-self.Cd * self.rhoa(z) * A * (v ** 2)) / (2 * m) + self.g * np.sin(theta)
-        f[1] = -self.Ch * self.rhoa(z) * A * v ** 3 / (2 * self.Q)
-        f[1] = 0
-        f[2] = (self.g * np.cos(theta) / v) - (self.Cl * self.rhoa(z) * A * v / (2 * m)) - (
-                    v * np.cos(theta) / (self.Rp + z))
-        f[3] = -v * np.sin(theta)
-        f[4] = v * np.cos(theta) / (1 + z / self.Rp)
-        f[5] = 0
-
-        return f
-=======
     
     def f_analy(self,t, vmtzxrs, strength, density):
         f = np.zeros_like(vmtzxrs)
@@ -265,7 +235,6 @@
         
         return f
 
->>>>>>> 8b26c4de
 
 
     def calculate_energy(self, result):
@@ -288,13 +257,7 @@
         # Replace these lines with your code to add the dedz column to
         # the result DataFrame
         result = result.copy()
-<<<<<<< HEAD
-        result['dedz'] = abs(((1 / 2) * result['mass'] * result['velocity'] ** 2).diff() / (result['altitude'] / 1000).diff()) / (4.184e12)
-=======
-        result.insert(len(result.columns),
-                      'dedz', np.array(np.nan))
-
->>>>>>> 8b26c4de
+
         return result
 
     def analyse_outcome(self, result):
@@ -322,40 +285,6 @@
                    'burst_altitude': 0.,
                    'burst_distance': 0.,
                    'burst_energy': 0.}
-<<<<<<< HEAD
-
-        # get dedz column as a series
-        dedz = result.iloc[:, -1]
-        outcome['burst_peak_dedz'] = dedz.max()
-        
-        # get the index of max dedz
-        max_index = dedz.idxmax()
-        outcome['burst_distance'] = result.loc[max_index, 'distance']
-        burst_altitude = result.loc[max_index, 'altitude']
-        outcome['burst_altitude'] = burst_altitude
-        burst_mass = result.loc[max_index, 'mass']
-        burst_velocity = result.loc[max_index, 'velocity']
-
-        init_mass = result.loc[0, 'mass']
-        init_velocity = result.loc[0, 'velocity']
-        init_KE = 1/2 * init_mass * init_velocity**2 / (4.184e12)
-        residual_KE = 1/2 * burst_mass * burst_velocity**2 / (4.184e12)
-        KE_loss = init_KE - residual_KE
-
-        if burst_altitude > 5000:
-            outcome['outcome'] = 'Airburst'
-            outcome['burst_energy'] = KE_loss
-        else:
-            if KE_loss > residual_KE:
-                outcome['burst_energy'] = KE_loss
-            else:
-                outcome['burst_energy'] = residual_KE
-            if max_index == dedz.size - 1:
-                outcome['outcome'] = 'Cratering'
-            else:
-                outcome['outcome'] = 'Airburst and cratering'
-        return outcome
-=======
         return outcome
     
     
@@ -371,4 +300,3 @@
 # numerical
 result1 = p.solve_atmospheric_entry(**parameters)
 print(result1)
->>>>>>> 8b26c4de
