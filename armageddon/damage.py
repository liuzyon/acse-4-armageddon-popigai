--- conflicted
+++ resolved
@@ -1,82 +1,6 @@
 import numpy as np
 import pandas as pd
 
-<<<<<<< HEAD
-import scipy.optimize as sop
-
-def p(r, E, z, p_target = 0):
-    """
-    The function to estimate r for the target wave pressure
-
-    Parameters
-    ----------
-    r: float
-        horizontal range, in meter
-    E: float
-        explosive energy, in kiloton of TNT
-    z: float
-        burst altitude, in meter
-    p_target: float
-        the target pressure the wish to find r for, = 0 means exact function to original p(r)
-
-    Returns
-    -------
-    pressure: float
-        the pressure under such condition, in Pa
-    """
-    if E == 0.: return 0.
-
-    im = (r**2 + z**2) / E**(2/3) # intermediate value
-    return 3.14e11 * im**-1.3 + 1.8e7 * im**-0.565 - p_target
-
-def find_r(p, E, z, p_l):
-    """
-    Return radius for each damage level using bisection method
-
-    Parameters
-    ----------
-    p: function
-        the function which has root to be found
-    E, z: float
-        same as function p()
-    p_l: array-like
-        the threshold value for each damage levels
-
-    Returns
-    -------
-    radii: array-like
-        a list of radius corresponds to the damage levels provided
-    """
-    max_p = p(0, E, z)
-    return [sop.bisect(p, 0, 1e5, args = (E, z, p_t)) if max_p > p_t else 0.0 for p_t in p_l]
-
-def find_r2(p, E, z, p_l):
-    """
-    Return radius for each damage level using newton method
-
-    Parameters
-    ----------
-    same as find_r()
-
-    Returns
-    -------
-    same as find_r()
-    """
-
-    #TODO: find a efficient way to choose a initial guess
-    max_p = p(0, E, z)
-    return [sop.newton(p, p_t, args = (E, z, p_t)) if max_p > p_t else 0.0 for p_t in p_l]
-
-def surface_zero_location(r, Rp, phi_1, lambda_1, beta):
-    sin(phi_2) = sin(phi_1)*cos(r/Rp) + cos(phi_1)*sin(r/Rp)*cos(beta)
-    tanh(lambda_2-lambda_1) = sin(beta)*sin(r/Rp)*cos(phi_1)/(cos(r/Rp)-sin(phi_1)*sin(phi_2))
-    # tbc
-    phi_2 = asin(sin(phi_2))
-    lambda_2 = atan(tanh(lambda_2-lambda_1)) + lambda_1
-    return phi_2, lambda_2
-
-=======
->>>>>>> 22186a1c
 
 def damage_zones(outcome, lat, lon, bearing, pressures):
     """
@@ -121,16 +45,6 @@
 
     return blat, blon, damrad
 
-<<<<<<< HEAD
-=======
-    sin(phi_2) = sin(phi_1)*cos(r/Rp) + cos(phi_1)*sin(r/Rp)*cos(beta)
-    tan(lambda_2-lambda_1) = sin(beta)*sin(r/Rp)*cos(phi_1)/(cos(r/Rp)-sin(phi_1)*sin(phi_2))
-    # tbc
-    phi_2 = arcsin(sin(phi_2))
-    lambda_2 = arctan(tan(lambda_2-lambda_1)) + lambda_1
-
-
->>>>>>> 22186a1c
 fiducial_means = {'radius': 10, 'angle': 20, 'strength': 1e6,
                   'density': 3000, 'velocity': 19e3,
                   'lat': 51.5, 'lon': 1.5, 'bearing': -45.}
