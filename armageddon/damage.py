import numpy as np
import pandas as pd


<<<<<<< HEAD
=======
def p(r, E, z, p_t=0):
    """
    The exact function to evaluate pressure at given radius, burst energy
    and burst altitude

    Parameters
    ----------
    r: array-like, float
        surface distance from surface zero location, in meter
    E: float
        explosive/burst energy, in kiloton of TNT
    z: float
        burst altitude, in meter
    p_t: float
        the target pressure that wish to find r for,
        =0 means exact function for p(r, E, z)

    Returns
    -------
    pressure: float
        the pressure under given conditions, in Pa
    """
    im = (r**2 + z**2) / E**(2/3)  # intermediate value
    return 3.14e11 * im**-1.3 + 1.8e7 * im**-0.565 - p_t


def bisection(a, b, E, z, p_t, atol=1e-6, max_iter=100):
    """
    Implement the bisection root-finding method on p()

    Parameters
    ----------
    a, b are the initial interval
    E, z, p_t are the same as p()
    atol is a stopping tolerance
    max_iter is the maximum number of iterations allowed

    Returns
    -------
    the final estimate of the root
    """
    # ensure a and b has different sign
    d_ab = np.abs(b - a)
    while np.sign(p(a, E, z, p_t)) == np.sign(p(b, E, z, p_t)):
        a += d_ab
        b += d_ab

    n = 0
    while n <= max_iter:
        c = (a+b) / 2.
        p_c = p(c, E, z, p_t)

        if p_c == 0. or (b-a)/2. < atol:
            return c
        n += 1

        if np.sign(p_c) == np.sign(p(a, E, z, p_t)):
            a = c
        else:
            b = c

    raise RuntimeError('Hit maximum number of iterations with no root found')


def find_r_bisect(E, z, p_l):
    """
    Return radius for each input damage level using bisection method

    Parameters
    ----------
    E, z: float
        same as function p()
    p_l: array-like, float
        the threshold value for each inspecting damage level

    Returns
    -------
    radii: list
        radii/radius corresponds to the provided levels
    """
    # parse and check input parameters
    try:
        E = float(E)
    except ValueError:
        print('E must be a number')
    assert E >= 0, 'burst energy cannot be negative'

    try:
        z = float(z)
    except ValueError:
        print('z must be a number')
    assert z >= 0, 'burst altitude cannot be negative'

    # define constant
    min_r = 1e-6
    dr = 2**15

    # if energy is zero, all impact radii is zero
    if E == 0:
        return [0 for _ in p_l]

    max_p = p(min_r, E, z)
    return [bisection(min_r, min_r+dr, E, z, p_t)
            if max_p >= p_t else 0. for p_t in p_l]


def surf_zero_loc(r, elat, elon, bearing, Rp=6.371e6):
    """
    Calculate the latitude and longitude of the surface zero location

    Parameters
    ----------
    r: float
        the burst distance (m)
    elat, elon, bearing are the same as damage_zones()
    Rp: float
        the radius of the spherical Earth

    Return
    ------
    blat, blon is latitude and longitude of the surface zero location (radian)
    """
    # pre-computation
    im = r / Rp  # intermidiate value
    elat, elon, bearing = np.radians([elat, elon, bearing])  # to radian

    blat = np.arcsin(np.sin(elat) * np.cos(im)
                     + np.cos(elat) * np.sin(im) * np.cos(bearing))
    blon = np.arctan(np.sin(bearing) * np.sin(im) * np.cos(elat)
                     / (np.cos(im) - np.sin(elat) * np.sin(blat))) + elon

    return np.degrees([blat, blon])  # to degree


>>>>>>> f0982e77
def damage_zones(outcome, lat, lon, bearing, pressures):
    """
    Calculate the latitude and longitude of the surface zero location and the
    list of airblast damage radii (m) for a given impact scenario.

    Parameters
    ----------

    outcome: Dict
        the outcome dictionary from an impact scenario
    lat: float
        latitude of the meteoroid entry point (degrees)
    lon: float
        longitude of the meteoroid entry point (degrees)
    bearing: float
        Bearing (azimuth) relative to north of meteoroid trajectory (degrees)
    pressures: float, arraylike
        List of threshold pressures to define airblast damage levels

    Returns
    -------

    blat: float
        latitude of the surface zero point (degrees)
    blon: float
        longitude of the surface zero point (degrees)
    damrad: arraylike, float
        List of or one blast radius for the input damage levels

    Examples
    --------

    >>> import armageddon
    >>> outcome = {'burst_altitude': 8e3, 'burst_energy': 7e3,
                   'burst_distance': 90e3, 'burst_peak_dedz': 1e3,
                   'outcome': 'Airburst'}
    >>> armageddon.damage_zones(outcome, 52.79, -2.95, 135,
                                pressures=[1e3, 3.5e3, 27e3, 43e3])
    """

<<<<<<< HEAD
    # Replace this code with your own. For demonstration we return lat, lon and 1000 m
    blat = lat
    blon = lon
    damrad = [5000.] * len(pressures)
=======
    blat, blon = surf_zero_loc(outcome['burst_distance'], lat, lon, bearing)
    damrad = find_r_bisect(outcome['burst_energy'],
                           outcome['burst_altitude'],
                           pressures)
>>>>>>> f0982e77

    return blat, blon, damrad


fiducial_means = {'radius': 10, 'angle': 20, 'strength': 1e6,
                  'density': 3000, 'velocity': 19e3,
                  'lat': 51.5, 'lon': 1.5, 'bearing': -45.}
fiducial_stdevs = {'radius': 1, 'angle': 1, 'strength': 5e5,
                   'density': 500, 'velocity': 1e3,
                   'lat': 0.025, 'lon': 0.025, 'bearing': 0.5}


def impact_risk(planet, means=fiducial_means, stdevs=fiducial_stdevs,
                pressure=27.e3, nsamples=100, sector=True):
    """
    Perform an uncertainty analysis to calculate the risk for each affected
    UK postcode or postcode sector

    Parameters
    ----------
    planet: armageddon.Planet instance
        The Planet instance from which to solve the atmospheric entry

    means: dict
        A dictionary of mean input values for the uncertainty analysis. This
        should include values for ``radius``, ``angle``, ``strength``,
        ``density``, ``velocity``, ``lat``, ``lon`` and ``bearing``

    stdevs: dict
        A dictionary of standard deviations for each input value. This
        should include values for ``radius``, ``angle``, ``strength``,
        ``density``, ``velocity``, ``lat``, ``lon`` and ``bearing``

    pressure: float
        The pressure at which to calculate the damage zone for each impact

    nsamples: int
        The number of iterations to perform in the uncertainty analysis

    sector: logical, optional
        If True (default) calculate the risk for postcode sectors, otherwise
        calculate the risk for postcodes

    Returns
    -------
    risk: DataFrame
        A pandas DataFrame with columns for postcode (or postcode sector) and
        the associated risk. These should be called ``postcode`` or ``sector``,
        and ``risk``.
    """

    return pd.DataFrame({'sector': '', 'risk': 0}, index=range(1))<|MERGE_RESOLUTION|>--- conflicted
+++ resolved
@@ -2,8 +2,6 @@
 import pandas as pd
 
 
-<<<<<<< HEAD
-=======
 def p(r, E, z, p_t=0):
     """
     The exact function to evaluate pressure at given radius, burst energy
@@ -138,7 +136,6 @@
     return np.degrees([blat, blon])  # to degree
 
 
->>>>>>> f0982e77
 def damage_zones(outcome, lat, lon, bearing, pressures):
     """
     Calculate the latitude and longitude of the surface zero location and the
@@ -179,17 +176,10 @@
                                 pressures=[1e3, 3.5e3, 27e3, 43e3])
     """
 
-<<<<<<< HEAD
-    # Replace this code with your own. For demonstration we return lat, lon and 1000 m
-    blat = lat
-    blon = lon
-    damrad = [5000.] * len(pressures)
-=======
     blat, blon = surf_zero_loc(outcome['burst_distance'], lat, lon, bearing)
     damrad = find_r_bisect(outcome['burst_energy'],
                            outcome['burst_altitude'],
                            pressures)
->>>>>>> f0982e77
 
     return blat, blon, damrad
 
