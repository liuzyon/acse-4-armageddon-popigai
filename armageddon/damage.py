import numpy as np
import pandas as pd

<<<<<<< HEAD
=======
import scipy.optimize as sop

def p(r, E, z, p_target = 0):
    """
    The function to estimate r for the target wave pressure

    Parameters
    ----------
    r: float
        horizontal range, in meter
    E: float
        explosive energy, in kiloton of TNT
    z: float
        burst altitude, in meter
    p_target: float
        the target pressure the wish to find r for, = 0 means exact function to original p(r)

    Returns
    -------
    pressure: float
        the pressure under such condition, in Pa
    """
    if E == 0.: return 0.

    im = (r**2 + z**2) / E**(2/3) # intermediate value
    return 3.14e11 * im**-1.3 + 1.8e7 * im**-0.565 - p_target

def find_r_bisect(p, E, z, p_l):
    """
    Return radius for each damage level using bisection method

    Parameters
    ----------
    p: function
        the function which has root to be found
    E, z: float
        same as function p()
    p_l: array-like
        the threshold value for each damage levels

    Returns
    -------
    radii: array-like
        a list of radius corresponds to the damage levels provided
    """
    max_p = p(0, E, z)
    return [sop.bisect(p, 0, 1e5, args = (E, z, p_t)) if max_p > p_t else 0.0 for p_t in p_l]

def find_r_newton(p, E, z, p_l):
    """
    Return radius for each damage level using newton method

    Parameters
    ----------
    same as find_r()

    Returns
    -------
    same as find_r()
    """

    #TODO: find a efficient way to choose a stable initial guess
    max_p = p(0, E, z)
    return [sop.newton(p, p_t, args = (E, z, p_t)) if max_p > p_t else 0.0 for p_t in p_l]

def surface_zero_location(r, Rp, phi_1, lambda_1, beta):
    np.sin(phi_2) = np.sin(phi_1) * np.cos(r/Rp) + np.cos(phi_1) * np.sin(r/Rp) * np.cos(beta)
    np.tanh(lambda_2-lambda_1) = np.sin(beta) * np.sin(r/Rp) * np.cos(phi_1) / (np.cos(r/Rp) - np.sin(phi_1) * np.sin(phi_2))
    # to be confirmed
    phi_2 = asin(np.sin(phi_2))
    lambda_2 = atan(np.tanh(lambda_2 - lambda_1)) + lambda_1
    return phi_2, lambda_2

>>>>>>> 64823310

def damage_zones(outcome, lat, lon, bearing, pressures):
    """
    Calculate the latitude and longitude of the surface zero location and the
    list of airblast damage radii (m) for a given impact scenario.

    Parameters
    ----------
    outcome: Dict
        the outcome dictionary from an impact scenario
    lat: float
        latitude of the meteoroid entry point (degrees)
    lon: float
        longitude of the meteoroid entry point (degrees)
    bearing: float
        Bearing (azimuth) relative to north of meteoroid trajectory (degrees) 
    pressures: float, arraylike
        List of threshold pressures to define airblast damage levels

    Returns
    -------
    blat: float
        latitude of the surface zero point (degrees)
    blon: float
        longitude of the surface zero point (degrees)
    damrad: arraylike, float
        List of distances specifying the blast radii for the input damage levels

    Examples
    --------
    >>> import armageddon
    >>> outcome = {'burst_altitude': 8e3, 'burst_energy': 7e3,
                   'burst_distance': 90e3, 'burst_peak_dedz': 1e3,
                   'outcome': 'Airburst'}
    >>> armageddon.damage_zones(outcome, 52.79, -2.95, 135, pressures=[1e3, 3.5e3, 27e3, 43e3])
    """

    # Replace this code with your own. For demonstration we return lat, lon and 1000 m
    blat = lat
    blon = lon
    damrad = find_r_bisect(p, outcome['burst_energy'], outcome['burst_altitude'], pressures)

    return blat, blon, damrad

fiducial_means = {'radius': 10, 'angle': 20, 'strength': 1e6,
                  'density': 3000, 'velocity': 19e3,
                  'lat': 51.5, 'lon': 1.5, 'bearing': -45.}
fiducial_stdevs = {'radius': 1, 'angle': 1, 'strength': 5e5,
                   'density': 500, 'velocity': 1e3,
                   'lat': 0.025, 'lon': 0.025, 'bearing': 0.5}


def impact_risk(planet, means=fiducial_means, stdevs=fiducial_stdevs,
                pressure=27.e3, nsamples=100, sector=True):
    """
    Perform an uncertainty analysis to calculate the risk for each affected
    UK postcode or postcode sector

    Parameters
    ----------
    planet: armageddon.Planet instance
        The Planet instance from which to solve the atmospheric entry

    means: dict
        A dictionary of mean input values for the uncertainty analysis. This
        should include values for ``radius``, ``angle``, ``strength``,
        ``density``, ``velocity``, ``lat``, ``lon`` and ``bearing``

    stdevs: dict
        A dictionary of standard deviations for each input value. This
        should include values for ``radius``, ``angle``, ``strength``,
        ``density``, ``velocity``, ``lat``, ``lon`` and ``bearing``

    pressure: float
        The pressure at which to calculate the damage zone for each impact

    nsamples: int
        The number of iterations to perform in the uncertainty analysis

    sector: logical, optional
        If True (default) calculate the risk for postcode sectors, otherwise
        calculate the risk for postcodes

    Returns
    -------
    risk: DataFrame
        A pandas DataFrame with columns for postcode (or postcode sector) and
        the associated risk. These should be called ``postcode`` or ``sector``,
        and ``risk``.
    """
    
    return pd.DataFrame({'sector': '', 'risk': 0}, index=range(1))<|MERGE_RESOLUTION|>--- conflicted
+++ resolved
@@ -1,8 +1,6 @@
 import numpy as np
 import pandas as pd
 
-<<<<<<< HEAD
-=======
 import scipy.optimize as sop
 
 def p(r, E, z, p_target = 0):
@@ -76,7 +74,6 @@
     lambda_2 = atan(np.tanh(lambda_2 - lambda_1)) + lambda_1
     return phi_2, lambda_2
 
->>>>>>> 64823310
 
 def damage_zones(outcome, lat, lon, bearing, pressures):
     """
