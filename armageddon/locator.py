--- conflicted
+++ resolved
@@ -123,7 +123,6 @@
         >>> locator.get_postcodes_by_radius((51.4981, -0.1773), [0.4e3, 0.2e3], True)                                                                 
         """
         res = []
-<<<<<<< HEAD
 
         # Read the file, Data type conversion and prepare data.
         postcodes_df = pd.read_csv(self.postcode_file, usecols=[0])
@@ -135,28 +134,11 @@
         # Calculate the distance for all postcodes.
         distances = self.norm(coodinates_array, X)
 
-=======
-
-        # Read the file, Data type conversion and prepare data.
-        postcodes_df = pd.read_csv(self.postcode_file, usecols=[0])
-        coordinates_df = pd.read_csv(self.postcode_file, usecols=[2,3])
-        
-        postcodes_array = postcodes_df.values # units array
-        coodinates_array = coordinates_df.values #unit coordinates array
-
-        # Calculate the distance for all postcodes.
-        distances = self.norm(coodinates_array, X)
-
->>>>>>> 22186a1c
 
         # Iterate each radius value in list, each iteration check coordinates of all postcodes.
         # If it's within the circle, add the postcode to the postcodes_ra list for the current radius value.
         for ra in radii:
-<<<<<<< HEAD
             postcodes_ra = postcodes_array[distances[:, 0] < ra]
-=======
-            postcodes_ra = postcodes_array[distances[:,0] < ra]
->>>>>>> 22186a1c
             res.append(postcodes_ra)
 
         return res
@@ -195,7 +177,6 @@
             for postcode in level:
                 if sector:
                     row_select = census[census['geography'] == postcode]
-<<<<<<< HEAD
                     population = row_select.iloc[0]['Variable: All usual residents; measures: Value'] if row_select.shape[0] > 0 else 0
                 else:
                     row_select = census[census['geography'] == postcode[0:5]]
@@ -206,15 +187,6 @@
                         population = population_in_sector / num_units
                     else:
                         population = 0
-=======
-                    population = row_select.iloc[0]['Variable: All usual residents; measures: Value']
-                else:
-                    row_select = census[census['geography'] == postcode[0:5]]
-                    population_in_sector = row_select.iloc[0]['Variable: All usual residents; measures: Value']
-                    units_in_sector = postcodes['Postcode'].str.contains(postcode[0:5])
-                    num_units = units_in_sector.shape[0]
-                    population = population_in_sector / num_units
->>>>>>> 22186a1c
                 level_list.append(population)
             res.append(level_list)
         return res