--- conflicted
+++ resolved
@@ -398,11 +398,7 @@
    "name": "python",
    "nbconvert_exporter": "python",
    "pygments_lexer": "ipython3",
-<<<<<<< HEAD
-   "version": "3.8.2"
-=======
    "version": "3.8.5"
->>>>>>> c75c8860
   },
   "toc": {
    "base_numbering": 1,
